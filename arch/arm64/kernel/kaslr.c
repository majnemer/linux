--- conflicted
+++ resolved
@@ -14,19 +14,11 @@
 
 bool __ro_after_init __kaslr_is_enabled = false;
 
-<<<<<<< HEAD
-bool __ro_after_init __kaslr_is_enabled = false;
-
-void __init kaslr_init(void)
-{
-	if (kaslr_feature_override.val & kaslr_feature_override.mask & 0xf) {
-=======
 void __init kaslr_init(void)
 {
 	if (cpuid_feature_extract_unsigned_field(arm64_sw_feature_override.val &
 						 arm64_sw_feature_override.mask,
 						 ARM64_SW_FEATURE_OVERRIDE_NOKASLR)) {
->>>>>>> 255006ad
 		pr_info("KASLR disabled on command line\n");
 		return;
 	}
