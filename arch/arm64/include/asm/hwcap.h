--- conflicted
+++ resolved
@@ -106,11 +106,8 @@
 #define KERNEL_HWCAP_BTI		__khwcap2_feature(BTI)
 #define KERNEL_HWCAP_MTE		__khwcap2_feature(MTE)
 #define KERNEL_HWCAP_ECV		__khwcap2_feature(ECV)
-<<<<<<< HEAD
-=======
 #define KERNEL_HWCAP_AFP		__khwcap2_feature(AFP)
 #define KERNEL_HWCAP_RPRES		__khwcap2_feature(RPRES)
->>>>>>> 754e0b0e
 
 /*
  * This yields a mask that user programs can use to figure out what
