--- conflicted
+++ resolved
@@ -68,10 +68,7 @@
 #include <asm/traps.h>
 #include <asm/sev.h>
 #include <asm/tdx.h>
-<<<<<<< HEAD
-=======
 #include <asm/posted_intr.h>
->>>>>>> 0c383648
 
 #include "cpu.h"
 
@@ -1057,15 +1054,8 @@
 void get_cpu_address_sizes(struct cpuinfo_x86 *c)
 {
 	u32 eax, ebx, ecx, edx;
-	bool vp_bits_from_cpuid = true;
 
 	if (!cpu_has(c, X86_FEATURE_CPUID) ||
-<<<<<<< HEAD
-	    (c->extended_cpuid_level < 0x80000008))
-		vp_bits_from_cpuid = false;
-
-	if (vp_bits_from_cpuid) {
-=======
 	    (c->extended_cpuid_level < 0x80000008)) {
 		if (IS_ENABLED(CONFIG_X86_64)) {
 			c->x86_clflush_size = 64;
@@ -1081,35 +1071,16 @@
 				c->x86_phys_bits = 36;
 		}
 	} else {
->>>>>>> 0c383648
 		cpuid(0x80000008, &eax, &ebx, &ecx, &edx);
 
 		c->x86_virt_bits = (eax >> 8) & 0xff;
 		c->x86_phys_bits = eax & 0xff;
-<<<<<<< HEAD
-	} else {
-		if (IS_ENABLED(CONFIG_X86_64)) {
-			c->x86_clflush_size = 64;
-			c->x86_phys_bits = 36;
-			c->x86_virt_bits = 48;
-		} else {
-			c->x86_clflush_size = 32;
-			c->x86_virt_bits = 32;
-			c->x86_phys_bits = 32;
-
-			if (cpu_has(c, X86_FEATURE_PAE) ||
-			    cpu_has(c, X86_FEATURE_PSE36))
-				c->x86_phys_bits = 36;
-		}
-	}
-=======
 
 		/* Provide a sane default if not enumerated: */
 		if (!c->x86_clflush_size)
 			c->x86_clflush_size = 32;
 	}
 
->>>>>>> 0c383648
 	c->x86_cache_bits = c->x86_phys_bits;
 	c->x86_cache_alignment = c->x86_clflush_size;
 }
@@ -1258,45 +1229,6 @@
 #define RFDS		BIT(7)
 
 static const struct x86_cpu_id cpu_vuln_blacklist[] __initconst = {
-<<<<<<< HEAD
-	VULNBL_INTEL_STEPPINGS(IVYBRIDGE,	X86_STEPPING_ANY,		SRBDS),
-	VULNBL_INTEL_STEPPINGS(HASWELL,		X86_STEPPING_ANY,		SRBDS),
-	VULNBL_INTEL_STEPPINGS(HASWELL_L,	X86_STEPPING_ANY,		SRBDS),
-	VULNBL_INTEL_STEPPINGS(HASWELL_G,	X86_STEPPING_ANY,		SRBDS),
-	VULNBL_INTEL_STEPPINGS(HASWELL_X,	X86_STEPPING_ANY,		MMIO),
-	VULNBL_INTEL_STEPPINGS(BROADWELL_D,	X86_STEPPING_ANY,		MMIO),
-	VULNBL_INTEL_STEPPINGS(BROADWELL_G,	X86_STEPPING_ANY,		SRBDS),
-	VULNBL_INTEL_STEPPINGS(BROADWELL_X,	X86_STEPPING_ANY,		MMIO),
-	VULNBL_INTEL_STEPPINGS(BROADWELL,	X86_STEPPING_ANY,		SRBDS),
-	VULNBL_INTEL_STEPPINGS(SKYLAKE_X,	X86_STEPPING_ANY,		MMIO | RETBLEED | GDS),
-	VULNBL_INTEL_STEPPINGS(SKYLAKE_L,	X86_STEPPING_ANY,		MMIO | RETBLEED | GDS | SRBDS),
-	VULNBL_INTEL_STEPPINGS(SKYLAKE,		X86_STEPPING_ANY,		MMIO | RETBLEED | GDS | SRBDS),
-	VULNBL_INTEL_STEPPINGS(KABYLAKE_L,	X86_STEPPING_ANY,		MMIO | RETBLEED | GDS | SRBDS),
-	VULNBL_INTEL_STEPPINGS(KABYLAKE,	X86_STEPPING_ANY,		MMIO | RETBLEED | GDS | SRBDS),
-	VULNBL_INTEL_STEPPINGS(CANNONLAKE_L,	X86_STEPPING_ANY,		RETBLEED),
-	VULNBL_INTEL_STEPPINGS(ICELAKE_L,	X86_STEPPING_ANY,		MMIO | MMIO_SBDS | RETBLEED | GDS),
-	VULNBL_INTEL_STEPPINGS(ICELAKE_D,	X86_STEPPING_ANY,		MMIO | GDS),
-	VULNBL_INTEL_STEPPINGS(ICELAKE_X,	X86_STEPPING_ANY,		MMIO | GDS),
-	VULNBL_INTEL_STEPPINGS(COMETLAKE,	X86_STEPPING_ANY,		MMIO | MMIO_SBDS | RETBLEED | GDS),
-	VULNBL_INTEL_STEPPINGS(COMETLAKE_L,	X86_STEPPINGS(0x0, 0x0),	MMIO | RETBLEED),
-	VULNBL_INTEL_STEPPINGS(COMETLAKE_L,	X86_STEPPING_ANY,		MMIO | MMIO_SBDS | RETBLEED | GDS),
-	VULNBL_INTEL_STEPPINGS(TIGERLAKE_L,	X86_STEPPING_ANY,		GDS),
-	VULNBL_INTEL_STEPPINGS(TIGERLAKE,	X86_STEPPING_ANY,		GDS),
-	VULNBL_INTEL_STEPPINGS(LAKEFIELD,	X86_STEPPING_ANY,		MMIO | MMIO_SBDS | RETBLEED),
-	VULNBL_INTEL_STEPPINGS(ROCKETLAKE,	X86_STEPPING_ANY,		MMIO | RETBLEED | GDS),
-	VULNBL_INTEL_STEPPINGS(ALDERLAKE,	X86_STEPPING_ANY,		RFDS),
-	VULNBL_INTEL_STEPPINGS(ALDERLAKE_L,	X86_STEPPING_ANY,		RFDS),
-	VULNBL_INTEL_STEPPINGS(RAPTORLAKE,	X86_STEPPING_ANY,		RFDS),
-	VULNBL_INTEL_STEPPINGS(RAPTORLAKE_P,	X86_STEPPING_ANY,		RFDS),
-	VULNBL_INTEL_STEPPINGS(RAPTORLAKE_S,	X86_STEPPING_ANY,		RFDS),
-	VULNBL_INTEL_STEPPINGS(ATOM_GRACEMONT,	X86_STEPPING_ANY,		RFDS),
-	VULNBL_INTEL_STEPPINGS(ATOM_TREMONT,	X86_STEPPING_ANY,		MMIO | MMIO_SBDS | RFDS),
-	VULNBL_INTEL_STEPPINGS(ATOM_TREMONT_D,	X86_STEPPING_ANY,		MMIO | RFDS),
-	VULNBL_INTEL_STEPPINGS(ATOM_TREMONT_L,	X86_STEPPING_ANY,		MMIO | MMIO_SBDS | RFDS),
-	VULNBL_INTEL_STEPPINGS(ATOM_GOLDMONT,	X86_STEPPING_ANY,		RFDS),
-	VULNBL_INTEL_STEPPINGS(ATOM_GOLDMONT_D,	X86_STEPPING_ANY,		RFDS),
-	VULNBL_INTEL_STEPPINGS(ATOM_GOLDMONT_PLUS, X86_STEPPING_ANY,		RFDS),
-=======
 	VULNBL_INTEL_STEPPINGS(INTEL_IVYBRIDGE,		X86_STEPPING_ANY,		SRBDS),
 	VULNBL_INTEL_STEPPINGS(INTEL_HASWELL,		X86_STEPPING_ANY,		SRBDS),
 	VULNBL_INTEL_STEPPINGS(INTEL_HASWELL_L,		X86_STEPPING_ANY,		SRBDS),
@@ -1334,7 +1266,6 @@
 	VULNBL_INTEL_STEPPINGS(INTEL_ATOM_GOLDMONT,	X86_STEPPING_ANY,		RFDS),
 	VULNBL_INTEL_STEPPINGS(INTEL_ATOM_GOLDMONT_D,	X86_STEPPING_ANY,		RFDS),
 	VULNBL_INTEL_STEPPINGS(INTEL_ATOM_GOLDMONT_PLUS, X86_STEPPING_ANY,		RFDS),
->>>>>>> 0c383648
 
 	VULNBL_AMD(0x15, RETBLEED),
 	VULNBL_AMD(0x16, RETBLEED),
