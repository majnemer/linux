--- conflicted
+++ resolved
@@ -176,11 +176,7 @@
 	.fill : {
 		FILL(0);
 		BYTE(0);
-<<<<<<< HEAD
-		. = ALIGN(8);
-=======
 		STRUCT_ALIGN();
->>>>>>> 7aef27f0
 	}
 	__appended_dtb = .;
 	/* leave space for appended DTB */
