--- conflicted
+++ resolved
@@ -166,21 +166,12 @@
 	char schemata[64];
 	int ret, i, pe_fd;
 	pid_t bm_pid;
-<<<<<<< HEAD
 
 	if (strcmp(param->filename, "") == 0)
 		sprintf(param->filename, "stdio");
 
 	bm_pid = getpid();
 
-=======
-
-	if (strcmp(param->filename, "") == 0)
-		sprintf(param->filename, "stdio");
-
-	bm_pid = getpid();
-
->>>>>>> 0c383648
 	/* Taskset benchmark to specified cpu */
 	ret = taskset_benchmark(bm_pid, uparams->cpu, &old_affinity);
 	if (ret)
@@ -205,7 +196,6 @@
 		ret = -1;
 		goto pe_close;
 	}
-<<<<<<< HEAD
 
 	while (current_mask) {
 		snprintf(schemata, sizeof(schemata), "%lx", param->mask & ~current_mask);
@@ -244,46 +234,6 @@
 	return ret;
 }
 
-=======
-
-	while (current_mask) {
-		snprintf(schemata, sizeof(schemata), "%lx", param->mask & ~current_mask);
-		ret = write_schemata("", schemata, uparams->cpu, test->resource);
-		if (ret)
-			goto free_buf;
-		snprintf(schemata, sizeof(schemata), "%lx", current_mask);
-		ret = write_schemata(param->ctrlgrp, schemata, uparams->cpu, test->resource);
-		if (ret)
-			goto free_buf;
-
-		for (i = 0; i < NUM_OF_RUNS; i++) {
-			mem_flush(buf, span);
-			fill_cache_read(buf, span, true);
-
-			ret = perf_event_reset_enable(pe_fd);
-			if (ret)
-				goto free_buf;
-
-			fill_cache_read(buf, span, true);
-
-			ret = perf_event_measure(pe_fd, &pe_read, param->filename, bm_pid);
-			if (ret)
-				goto free_buf;
-		}
-		current_mask = next_mask(current_mask);
-	}
-
-free_buf:
-	free(buf);
-pe_close:
-	close(pe_fd);
-reset_affinity:
-	taskset_restore(bm_pid, &old_affinity);
-
-	return ret;
-}
-
->>>>>>> 0c383648
 static int cat_run_test(const struct resctrl_test *test, const struct user_params *uparams)
 {
 	unsigned long long_mask, start_mask, full_cache_mask;
@@ -334,18 +284,6 @@
 
 	ret = cat_test(test, uparams, &param, span, start_mask);
 	if (ret)
-<<<<<<< HEAD
-		goto out;
-
-	ret = check_results(&param, test->resource,
-			    cache_total_size, full_cache_mask, start_mask);
-out:
-	cat_test_cleanup();
-
-	return ret;
-}
-
-=======
 		return ret;
 
 	ret = check_results(&param, test->resource,
@@ -372,16 +310,11 @@
 	return ((ecx >> 3) & 1);
 }
 
->>>>>>> 0c383648
 static int noncont_cat_run_test(const struct resctrl_test *test,
 				const struct user_params *uparams)
 {
 	unsigned long full_cache_mask, cont_mask, noncont_mask;
-<<<<<<< HEAD
-	unsigned int eax, ebx, ecx, edx, sparse_masks;
-=======
 	unsigned int sparse_masks;
->>>>>>> 0c383648
 	int bit_center, ret;
 	char schemata[64];
 
@@ -390,20 +323,8 @@
 	if (ret)
 		return ret;
 
-<<<<<<< HEAD
-	if (!strcmp(test->resource, "L3"))
-		__cpuid_count(0x10, 1, eax, ebx, ecx, edx);
-	else if (!strcmp(test->resource, "L2"))
-		__cpuid_count(0x10, 2, eax, ebx, ecx, edx);
-	else
-		return -EINVAL;
-
-	if (sparse_masks != ((ecx >> 3) & 1)) {
-		ksft_print_msg("CPUID output doesn't match 'sparse_masks' file content!\n");
-=======
 	if (arch_supports_noncont_cat(test) != sparse_masks) {
 		ksft_print_msg("Hardware and kernel differ on non-contiguous CBM support!\n");
->>>>>>> 0c383648
 		return 1;
 	}
 
@@ -461,10 +382,7 @@
 	.resource = "L3",
 	.feature_check = test_resource_feature_check,
 	.run_test = cat_run_test,
-<<<<<<< HEAD
-=======
 	.cleanup = cat_test_cleanup,
->>>>>>> 0c383648
 };
 
 struct resctrl_test l3_noncont_cat_test = {
