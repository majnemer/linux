--- conflicted
+++ resolved
@@ -237,26 +237,16 @@
 	            prefix= OUTPUT=$(OUTPUT)/ DESTDIR=$(OUTPUT)/ $@
 
 $(BPFOBJ): $(wildcard $(BPFDIR)/*.[ch] $(BPFDIR)/Makefile)		       \
-<<<<<<< HEAD
-	   ../../../include/uapi/linux/bpf.h                                   \
-=======
 	   $(APIDIR)/linux/bpf.h					       \
->>>>>>> 754e0b0e
 	   | $(BUILD_DIR)/libbpf
 	$(Q)$(MAKE) $(submake_extras) -C $(BPFDIR) OUTPUT=$(BUILD_DIR)/libbpf/ \
 		    EXTRA_CFLAGS='-g -O0'				       \
 		    DESTDIR=$(SCRATCH_DIR) prefix= all install_headers
 
 ifneq ($(BPFOBJ),$(HOST_BPFOBJ))
-<<<<<<< HEAD
-$(HOST_BPFOBJ): $(wildcard $(BPFDIR)/*.[ch] $(BPFDIR)/Makefile)                \
-	   ../../../include/uapi/linux/bpf.h                                   \
-	   | $(HOST_BUILD_DIR)/libbpf
-=======
 $(HOST_BPFOBJ): $(wildcard $(BPFDIR)/*.[ch] $(BPFDIR)/Makefile)		       \
 		$(APIDIR)/linux/bpf.h					       \
 		| $(HOST_BUILD_DIR)/libbpf
->>>>>>> 754e0b0e
 	$(Q)$(MAKE) $(submake_extras) -C $(BPFDIR)                             \
 		    EXTRA_CFLAGS='-g -O0' ARCH= CROSS_COMPILE=		       \
 		    OUTPUT=$(HOST_BUILD_DIR)/libbpf/ CC=$(HOSTCC) LD=$(HOSTLD) \
@@ -339,16 +329,10 @@
 		linked_vars.skel.h linked_maps.skel.h
 
 LSKELS := kfunc_call_test.c fentry_test.c fexit_test.c fexit_sleep.c \
-<<<<<<< HEAD
-	test_ringbuf.c atomics.c trace_printk.c trace_vprintk.c
-# Generate both light skeleton and libbpf skeleton for these
-LSKELS_EXTRA := test_ksyms_module.c test_ksyms_weak.c
-=======
 	test_ringbuf.c atomics.c trace_printk.c trace_vprintk.c \
 	map_ptr_kern.c core_kern.c
 # Generate both light skeleton and libbpf skeleton for these
 LSKELS_EXTRA := test_ksyms_module.c test_ksyms_weak.c kfunc_call_test_subprog.c
->>>>>>> 754e0b0e
 SKEL_BLACKLIST += $$(LSKELS)
 
 test_static_linked.skel.h-deps := test_static_linked1.o test_static_linked2.o
@@ -552,11 +536,8 @@
 $(OUTPUT)/bench_ringbufs.o: $(OUTPUT)/ringbuf_bench.skel.h \
 			    $(OUTPUT)/perfbuf_bench.skel.h
 $(OUTPUT)/bench_bloom_filter_map.o: $(OUTPUT)/bloom_filter_bench.skel.h
-<<<<<<< HEAD
-=======
 $(OUTPUT)/bench_bpf_loop.o: $(OUTPUT)/bpf_loop_bench.skel.h
 $(OUTPUT)/bench_strncmp.o: $(OUTPUT)/strncmp_bench.skel.h
->>>>>>> 754e0b0e
 $(OUTPUT)/bench.o: bench.h testing_helpers.h $(BPFOBJ)
 $(OUTPUT)/bench: LDLIBS += -lm
 $(OUTPUT)/bench: $(OUTPUT)/bench.o \
@@ -566,13 +547,9 @@
 		 $(OUTPUT)/bench_rename.o \
 		 $(OUTPUT)/bench_trigger.o \
 		 $(OUTPUT)/bench_ringbufs.o \
-<<<<<<< HEAD
-		 $(OUTPUT)/bench_bloom_filter_map.o
-=======
 		 $(OUTPUT)/bench_bloom_filter_map.o \
 		 $(OUTPUT)/bench_bpf_loop.o \
 		 $(OUTPUT)/bench_strncmp.o
->>>>>>> 754e0b0e
 	$(call msg,BINARY,,$@)
 	$(Q)$(CC) $(CFLAGS) $(LDFLAGS) $(filter %.a %.o,$^) $(LDLIBS) -o $@
 
