--- conflicted
+++ resolved
@@ -241,15 +241,6 @@
 	__u8 vnd_len, *vnd_data = NULL;
 	struct hci_op_configure_data_path *cmd = NULL;
 
-<<<<<<< HEAD
-	if (!codec->data_path || !hdev->get_codec_config_data)
-		return 0;
-
-	/* Do not take me as error */
-	if (!hdev->get_codec_config_data)
-		return 0;
-
-=======
 	/* Do not take below 2 checks as error since the 1st means user do not
 	 * want to use HFP offload mode and the 2nd means the vendor controller
 	 * do not need to send below HCI command for offload mode.
@@ -257,7 +248,6 @@
 	if (!codec->data_path || !hdev->get_codec_config_data)
 		return 0;
 
->>>>>>> 0c383648
 	err = hdev->get_codec_config_data(hdev, ESCO_LINK, codec, &vnd_len,
 					  &vnd_data);
 	if (err < 0)
@@ -763,7 +753,6 @@
 
 	if (d->pa_sync_term)
 		return hci_le_pa_terminate_sync(hdev, d->sync_handle);
-<<<<<<< HEAD
 
 	return 0;
 }
@@ -772,16 +761,6 @@
 {
 	struct iso_list_data *d = data;
 
-=======
-
-	return 0;
-}
-
-static void find_bis(struct hci_conn *conn, void *data)
-{
-	struct iso_list_data *d = data;
-
->>>>>>> 0c383648
 	/* Ignore if BIG doesn't match */
 	if (d->big != conn->iso_qos.bcast.big)
 		return;
@@ -920,13 +899,6 @@
 			       U16_MAX, GFP_ATOMIC);
 }
 
-<<<<<<< HEAD
-struct hci_conn *hci_conn_add(struct hci_dev *hdev, int type, bdaddr_t *dst,
-			      u8 role, u16 handle)
-{
-	struct hci_conn *conn;
-
-=======
 static struct hci_conn *__hci_conn_add(struct hci_dev *hdev, int type, bdaddr_t *dst,
 				       u8 role, u16 handle)
 {
@@ -958,7 +930,6 @@
 		return ERR_PTR(-ECONNREFUSED);
 	}
 
->>>>>>> 0c383648
 	bt_dev_dbg(hdev, "dst %pMR handle 0x%4.4x", dst, handle);
 
 	conn = kzalloc(sizeof(*conn), GFP_KERNEL);
@@ -1068,11 +1039,6 @@
 
 	handle = hci_conn_hash_alloc_unset(hdev);
 	if (unlikely(handle < 0))
-<<<<<<< HEAD
-		return NULL;
-
-	return hci_conn_add(hdev, type, dst, role, handle);
-=======
 		return ERR_PTR(-ECONNREFUSED);
 
 	return __hci_conn_add(hdev, type, dst, role, handle);
@@ -1085,7 +1051,6 @@
 		return ERR_PTR(-EINVAL);
 
 	return __hci_conn_add(hdev, type, dst, role, handle);
->>>>>>> 0c383648
 }
 
 static void hci_conn_cleanup_child(struct hci_conn *conn, u8 reason)
@@ -1388,13 +1353,8 @@
 		bacpy(&conn->dst, dst);
 	} else {
 		conn = hci_conn_add_unset(hdev, LE_LINK, dst, role);
-<<<<<<< HEAD
-		if (!conn)
-			return ERR_PTR(-ENOMEM);
-=======
 		if (IS_ERR(conn))
 			return conn;
->>>>>>> 0c383648
 		hci_conn_hold(conn);
 		conn->pending_sec_level = sec_level;
 	}
@@ -1570,13 +1530,8 @@
 		return ERR_PTR(-EADDRINUSE);
 
 	conn = hci_conn_add_unset(hdev, ISO_LINK, dst, HCI_ROLE_MASTER);
-<<<<<<< HEAD
-	if (!conn)
-		return ERR_PTR(-ENOMEM);
-=======
 	if (IS_ERR(conn))
 		return conn;
->>>>>>> 0c383648
 
 	conn->state = BT_CONNECT;
 
@@ -1619,13 +1574,8 @@
 	BT_DBG("requesting refresh of dst_addr");
 
 	conn = hci_conn_add_unset(hdev, LE_LINK, dst, HCI_ROLE_MASTER);
-<<<<<<< HEAD
-	if (!conn)
-		return ERR_PTR(-ENOMEM);
-=======
 	if (IS_ERR(conn))
 		return conn;
->>>>>>> 0c383648
 
 	if (hci_explicit_conn_params_set(hdev, dst, dst_type) < 0) {
 		hci_conn_del(conn);
@@ -1672,13 +1622,8 @@
 	acl = hci_conn_hash_lookup_ba(hdev, ACL_LINK, dst);
 	if (!acl) {
 		acl = hci_conn_add_unset(hdev, ACL_LINK, dst, HCI_ROLE_MASTER);
-<<<<<<< HEAD
-		if (!acl)
-			return ERR_PTR(-ENOMEM);
-=======
 		if (IS_ERR(acl))
 			return acl;
->>>>>>> 0c383648
 	}
 
 	hci_conn_hold(acl);
@@ -1746,11 +1691,7 @@
 	sco = hci_conn_hash_lookup_ba(hdev, type, dst);
 	if (!sco) {
 		sco = hci_conn_add_unset(hdev, type, dst, HCI_ROLE_MASTER);
-<<<<<<< HEAD
-		if (!sco) {
-=======
 		if (IS_ERR(sco)) {
->>>>>>> 0c383648
 			hci_conn_drop(acl);
 			return sco;
 		}
@@ -1817,53 +1758,17 @@
 
 static int set_cig_params_sync(struct hci_dev *hdev, void *data)
 {
-<<<<<<< HEAD
-	u8 cig_id = PTR_UINT(data);
-	struct hci_conn *conn;
-	struct bt_iso_qos *qos;
-	struct iso_cig_params pdu;
-=======
 	DEFINE_FLEX(struct hci_cp_le_set_cig_params, pdu, cis, num_cis, 0x1f);
 	u8 cig_id = PTR_UINT(data);
 	struct hci_conn *conn;
 	struct bt_iso_qos *qos;
 	u8 aux_num_cis = 0;
->>>>>>> 0c383648
 	u8 cis_id;
 
 	conn = hci_conn_hash_lookup_cig(hdev, cig_id);
 	if (!conn)
 		return 0;
 
-<<<<<<< HEAD
-	memset(&pdu, 0, sizeof(pdu));
-
-	qos = &conn->iso_qos;
-	pdu.cp.cig_id = cig_id;
-	hci_cpu_to_le24(qos->ucast.out.interval, pdu.cp.c_interval);
-	hci_cpu_to_le24(qos->ucast.in.interval, pdu.cp.p_interval);
-	pdu.cp.sca = qos->ucast.sca;
-	pdu.cp.packing = qos->ucast.packing;
-	pdu.cp.framing = qos->ucast.framing;
-	pdu.cp.c_latency = cpu_to_le16(qos->ucast.out.latency);
-	pdu.cp.p_latency = cpu_to_le16(qos->ucast.in.latency);
-
-	/* Reprogram all CIS(s) with the same CIG, valid range are:
-	 * num_cis: 0x00 to 0x1F
-	 * cis_id: 0x00 to 0xEF
-	 */
-	for (cis_id = 0x00; cis_id < 0xf0 &&
-	     pdu.cp.num_cis < ARRAY_SIZE(pdu.cis); cis_id++) {
-		struct hci_cis_params *cis;
-
-		conn = hci_conn_hash_lookup_cis(hdev, NULL, 0, cig_id, cis_id);
-		if (!conn)
-			continue;
-
-		qos = &conn->iso_qos;
-
-		cis = &pdu.cis[pdu.cp.num_cis++];
-=======
 	qos = &conn->iso_qos;
 	pdu->cig_id = cig_id;
 	hci_cpu_to_le24(qos->ucast.out.interval, pdu->c_interval);
@@ -1889,7 +1794,6 @@
 		qos = &conn->iso_qos;
 
 		cis = &pdu->cis[aux_num_cis++];
->>>>>>> 0c383648
 		cis->cis_id = cis_id;
 		cis->c_sdu  = cpu_to_le16(conn->iso_qos.ucast.out.sdu);
 		cis->p_sdu  = cpu_to_le16(conn->iso_qos.ucast.in.sdu);
@@ -1900,16 +1804,6 @@
 		cis->c_rtn  = qos->ucast.out.rtn;
 		cis->p_rtn  = qos->ucast.in.rtn;
 	}
-<<<<<<< HEAD
-
-	if (!pdu.cp.num_cis)
-		return 0;
-
-	return __hci_cmd_sync_status(hdev, HCI_OP_LE_SET_CIG_PARAMS,
-				     sizeof(pdu.cp) +
-				     pdu.cp.num_cis * sizeof(pdu.cis[0]), &pdu,
-				     HCI_CMD_TIMEOUT);
-=======
 	pdu->num_cis = aux_num_cis;
 
 	if (!pdu->num_cis)
@@ -1918,7 +1812,6 @@
 	return __hci_cmd_sync_status(hdev, HCI_OP_LE_SET_CIG_PARAMS,
 				     struct_size(pdu, cis, pdu->num_cis),
 				     pdu, HCI_CMD_TIMEOUT);
->>>>>>> 0c383648
 }
 
 static bool hci_le_set_cig_params(struct hci_conn *conn, struct bt_iso_qos *qos)
@@ -1989,13 +1882,8 @@
 				       qos->ucast.cis);
 	if (!cis) {
 		cis = hci_conn_add_unset(hdev, ISO_LINK, dst, HCI_ROLE_MASTER);
-<<<<<<< HEAD
-		if (!cis)
-			return ERR_PTR(-ENOMEM);
-=======
 		if (IS_ERR(cis))
 			return cis;
->>>>>>> 0c383648
 		cis->cleanup = cis_cleanup;
 		cis->dst_type = dst_type;
 		cis->iso_qos.ucast.cig = BT_ISO_QOS_CIG_UNSET;
@@ -2212,13 +2100,8 @@
 		return ERR_PTR(-EBUSY);
 
 	conn = hci_conn_add_unset(hdev, ISO_LINK, dst, HCI_ROLE_SLAVE);
-<<<<<<< HEAD
-	if (!conn)
-		return ERR_PTR(-ENOMEM);
-=======
 	if (IS_ERR(conn))
 		return conn;
->>>>>>> 0c383648
 
 	conn->iso_qos = *qos;
 	conn->state = BT_LISTEN;
@@ -2258,11 +2141,7 @@
 	DEFINE_FLEX(struct hci_cp_le_big_create_sync, pdu, bis, num_bis, 0x11);
 	int err;
 
-<<<<<<< HEAD
-	if (num_bis < 0x01 || num_bis > sizeof(pdu.bis))
-=======
 	if (num_bis < 0x01 || num_bis > pdu->num_bis)
->>>>>>> 0c383648
 		return -EINVAL;
 
 	err = qos_set_big(hdev, qos);
@@ -2272,17 +2151,6 @@
 	if (hcon)
 		hcon->iso_qos.bcast.big = qos->bcast.big;
 
-<<<<<<< HEAD
-	memset(&pdu, 0, sizeof(pdu));
-	pdu.cp.handle = qos->bcast.big;
-	pdu.cp.sync_handle = cpu_to_le16(sync_handle);
-	pdu.cp.encryption = qos->bcast.encryption;
-	memcpy(pdu.cp.bcode, qos->bcast.bcode, sizeof(pdu.cp.bcode));
-	pdu.cp.mse = qos->bcast.mse;
-	pdu.cp.timeout = cpu_to_le16(qos->bcast.timeout);
-	pdu.cp.num_bis = num_bis;
-	memcpy(pdu.bis, bis, num_bis);
-=======
 	pdu->handle = qos->bcast.big;
 	pdu->sync_handle = cpu_to_le16(sync_handle);
 	pdu->encryption = qos->bcast.encryption;
@@ -2291,7 +2159,6 @@
 	pdu->timeout = cpu_to_le16(qos->bcast.timeout);
 	pdu->num_bis = num_bis;
 	memcpy(pdu->bis, bis, num_bis);
->>>>>>> 0c383648
 
 	return hci_send_cmd(hdev, HCI_OP_LE_BIG_CREATE_SYNC,
 			    struct_size(pdu, bis, num_bis), pdu);
