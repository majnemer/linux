--- conflicted
+++ resolved
@@ -132,20 +132,10 @@
 	if (r->idiag_family == AF_INET6) {
 		const struct ipv6_pinfo *np = inet6_sk(sk);
 
-<<<<<<< HEAD
 		*(struct in6_addr *)r->id.idiag_src = np->rcv_saddr;
 		*(struct in6_addr *)r->id.idiag_dst = np->daddr;
 		if (ext & (1 << (INET_DIAG_TCLASS - 1)))
 			RTA_PUT_U8(skb, INET_DIAG_TCLASS, np->tclass);
-=======
-		if (ext & (1 << (INET_DIAG_TCLASS - 1)))
-			RTA_PUT_U8(skb, INET_DIAG_TCLASS, np->tclass);
-
-		ipv6_addr_copy((struct in6_addr *)r->id.idiag_src,
-			       &np->rcv_saddr);
-		ipv6_addr_copy((struct in6_addr *)r->id.idiag_dst,
-			       &np->daddr);
->>>>>>> fc0b927d
 	}
 #endif
 
