--- conflicted
+++ resolved
@@ -16,24 +16,18 @@
 #include "xfs_dir2.h"
 #include "xfs_dir2_priv.h"
 #include "xfs_health.h"
-<<<<<<< HEAD
-=======
 #include "xfs_attr.h"
 #include "xfs_parent.h"
->>>>>>> 0c383648
 #include "scrub/scrub.h"
 #include "scrub/common.h"
 #include "scrub/dabtree.h"
 #include "scrub/readdir.h"
 #include "scrub/health.h"
-<<<<<<< HEAD
-=======
 #include "scrub/repair.h"
 #include "scrub/trace.h"
 #include "scrub/xfile.h"
 #include "scrub/xfarray.h"
 #include "scrub/xfblob.h"
->>>>>>> 0c383648
 
 /* Set us up to scrub directories. */
 int
@@ -1121,10 +1115,6 @@
 	}
 
 	/* Look up every name in this directory by hash. */
-<<<<<<< HEAD
-	error = xchk_dir_walk(sc, sc->ip, xchk_dir_actor, NULL);
-	if (error && error != -ECANCELED)
-=======
 	error = xchk_dir_walk(sc, sc->ip, xchk_dir_actor, sd);
 	if (error == -ECANCELED)
 		error = 0;
@@ -1151,7 +1141,6 @@
 out_sd:
 	kvfree(sd);
 	if (error)
->>>>>>> 0c383648
 		return error;
 
 	/* If the dir is clean, it is clearly not zapped. */
