--- conflicted
+++ resolved
@@ -414,66 +414,6 @@
 					ssi->cr_en);
 }
 
-<<<<<<< HEAD
-static void rsnd_ssi_pointer_init(struct rsnd_mod *mod,
-				  struct rsnd_dai_stream *io)
-{
-	struct rsnd_ssi *ssi = rsnd_mod_to_ssi(mod);
-	struct snd_pcm_runtime *runtime = rsnd_io_to_runtime(io);
-
-	ssi->byte_pos		= 0;
-	ssi->period_pos		= 0;
-	ssi->byte_per_period	= runtime->period_size *
-				  runtime->channels *
-				  samples_to_bytes(runtime, 1);
-	ssi->next_period_byte	= ssi->byte_per_period;
-}
-
-static int rsnd_ssi_pointer_offset(struct rsnd_mod *mod,
-				   struct rsnd_dai_stream *io,
-				   int additional)
-{
-	struct rsnd_ssi *ssi = rsnd_mod_to_ssi(mod);
-	struct snd_pcm_runtime *runtime = rsnd_io_to_runtime(io);
-	int pos = ssi->byte_pos + additional;
-
-	pos %= (runtime->periods * ssi->byte_per_period);
-
-	return pos;
-}
-
-static bool rsnd_ssi_pointer_update(struct rsnd_mod *mod,
-				    struct rsnd_dai_stream *io,
-				    int byte)
-{
-	struct rsnd_ssi *ssi = rsnd_mod_to_ssi(mod);
-	bool ret = false;
-	int byte_pos;
-
-	byte_pos = ssi->byte_pos + byte;
-
-	if (byte_pos >= ssi->next_period_byte) {
-		struct snd_pcm_runtime *runtime = rsnd_io_to_runtime(io);
-
-		ssi->period_pos++;
-		ssi->next_period_byte += ssi->byte_per_period;
-
-		if (ssi->period_pos >= runtime->periods) {
-			byte_pos = 0;
-			ssi->period_pos = 0;
-			ssi->next_period_byte = ssi->byte_per_period;
-		}
-
-		ret = true;
-	}
-
-	WRITE_ONCE(ssi->byte_pos, byte_pos);
-
-	return ret;
-}
-
-=======
->>>>>>> 661e50bc
 /*
  *	SSI mod common functions
  */
