--- conflicted
+++ resolved
@@ -23,10 +23,6 @@
 #include "hda_priv.h"
 #include "hda_i915.h"
 
-<<<<<<< HEAD
-static int (*get_power)(void);
-static int (*put_power)(void);
-=======
 /* Intel HSW/BDW display HDA controller Extended Mode registers.
  * EM4 (M value) and EM5 (N Value) are used to convert CDClk (Core Display
  * Clock) to 24MHz BCLK: BCLK = CDCLK * M / N
@@ -38,7 +34,6 @@
 static int (*get_power)(void);
 static int (*put_power)(void);
 static int (*get_cdclk)(void);
->>>>>>> b6603fe5
 
 int hda_display_power(bool enable)
 {
@@ -51,8 +46,6 @@
 		return get_power();
 	else
 		return put_power();
-<<<<<<< HEAD
-=======
 }
 
 void haswell_set_bclk(struct azx *chip)
@@ -89,7 +82,6 @@
 
 	azx_writew(chip, EM4, bclk_m);
 	azx_writew(chip, EM5, bclk_n);
->>>>>>> b6603fe5
 }
 
 
