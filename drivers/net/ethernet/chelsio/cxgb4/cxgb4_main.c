--- conflicted
+++ resolved
@@ -3941,10 +3941,7 @@
 	struct net_device *event_dev;
 	int ret = NOTIFY_DONE;
 	struct bonding *bond = netdev_priv(ifa->idev->dev);
-<<<<<<< HEAD
-=======
 	struct list_head *iter;
->>>>>>> d8ec26d7
 	struct slave *slave;
 	struct pci_dev *first_pdev = NULL;
 
@@ -3957,11 +3954,7 @@
 		 * in all of them only once.
 		 */
 		read_lock(&bond->lock);
-<<<<<<< HEAD
-		bond_for_each_slave(bond, slave) {
-=======
 		bond_for_each_slave(bond, slave, iter) {
->>>>>>> d8ec26d7
 			if (!first_pdev) {
 				ret = clip_add(slave->dev, ifa, event);
 				/* If clip_add is success then only initialize
