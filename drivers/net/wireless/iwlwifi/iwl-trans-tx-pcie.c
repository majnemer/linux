--- conflicted
+++ resolved
@@ -925,14 +925,10 @@
 	cmd = txq->cmd[cmd_index];
 	meta = &txq->meta[cmd_index];
 
-<<<<<<< HEAD
+	txq->time_stamp = jiffies;
+
 	iwlagn_unmap_tfd(trans, meta, &txq->tfds[index],
 			 DMA_BIDIRECTIONAL);
-=======
-	txq->time_stamp = jiffies;
-
-	iwlagn_unmap_tfd(priv, meta, &txq->tfds[index], DMA_BIDIRECTIONAL);
->>>>>>> d93dc5c4
 
 	/* Input error checking is done when commands are added to queue. */
 	if (meta->flags & CMD_WANT_SKB) {
