--- conflicted
+++ resolved
@@ -743,13 +743,6 @@
 	dpc->function = function;
 	dpc->context = context;
 
-<<<<<<< HEAD
-	INIT_WORK(&dpc->work, acpi_os_execute_deferred);
-	queue = (type == OSL_NOTIFY_HANDLER) ? kacpi_notify_wq : kacpid_wq;
-	if (!queue_work(queue, &dpc->work)) {
-		printk(KERN_ERR PREFIX
-			  "Call to queue_work() failed.\n");
-=======
 	if (!hp) {
 		INIT_WORK(&dpc->work, acpi_os_execute_deferred);
 		queue = (type == OSL_NOTIFY_HANDLER) ?
@@ -761,9 +754,8 @@
 	}
 
 	if (!ret) {
-		ACPI_DEBUG_PRINT((ACPI_DB_ERROR,
-			  "Call to queue_work() failed.\n"));
->>>>>>> 0a918a94
+		printk(KERN_ERR PREFIX
+			  "Call to queue_work() failed.\n");
 		status = AE_ERROR;
 		kfree(dpc);
 	}
