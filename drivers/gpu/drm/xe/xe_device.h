--- conflicted
+++ resolved
@@ -161,15 +161,13 @@
 u64 xe_device_canonicalize_addr(struct xe_device *xe, u64 address);
 u64 xe_device_uncanonicalize_addr(struct xe_device *xe, u64 address);
 
-<<<<<<< HEAD
 void xe_device_td_flush(struct xe_device *xe);
-=======
+
 static inline bool xe_device_wedged(struct xe_device *xe)
 {
 	return atomic_read(&xe->wedged.flag);
 }
 
 void xe_device_declare_wedged(struct xe_device *xe);
->>>>>>> 1ddaaa24
 
 #endif