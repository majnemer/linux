/*
 * Copyright 2022 Advanced Micro Devices, Inc.
 *
 * Permission is hereby granted, free of charge, to any person obtaining a
 * copy of this software and associated documentation files (the "Software"),
 * to deal in the Software without restriction, including without limitation
 * the rights to use, copy, modify, merge, publish, distribute, sublicense,
 * and/or sell copies of the Software, and to permit persons to whom the
 * Software is furnished to do so, subject to the following conditions:
 *
 * The above copyright notice and this permission notice shall be included in
 * all copies or substantial portions of the Software.
 *
 * THE SOFTWARE IS PROVIDED "AS IS", WITHOUT WARRANTY OF ANY KIND, EXPRESS OR
 * IMPLIED, INCLUDING BUT NOT LIMITED TO THE WARRANTIES OF MERCHANTABILITY,
 * FITNESS FOR A PARTICULAR PURPOSE AND NONINFRINGEMENT.  IN NO EVENT SHALL
 * THE COPYRIGHT HOLDER(S) OR AUTHOR(S) BE LIABLE FOR ANY CLAIM, DAMAGES OR
 * OTHER LIABILITY, WHETHER IN AN ACTION OF CONTRACT, TORT OR OTHERWISE,
 * ARISING FROM, OUT OF OR IN CONNECTION WITH THE SOFTWARE OR THE USE OR
 * OTHER DEALINGS IN THE SOFTWARE.
 *
 * Authors: AMD
 *
 */

#ifndef __DC_LINK_EDP_PANEL_CONTROL_H__
#define __DC_LINK_EDP_PANEL_CONTROL_H__
#include "link.h"

enum dp_panel_mode dp_get_panel_mode(struct dc_link *link);
void dp_set_panel_mode(struct dc_link *link, enum dp_panel_mode panel_mode);
bool set_default_brightness_aux(struct dc_link *link);
void edp_panel_backlight_power_on(struct dc_link *link, bool wait_for_hpd);
int edp_get_backlight_level(const struct dc_link *link);
bool edp_get_backlight_level_nits(struct dc_link *link,
		uint32_t *backlight_millinits_avg,
		uint32_t *backlight_millinits_peak);
bool edp_set_backlight_level(const struct dc_link *link,
		uint32_t backlight_pwm_u16_16,
		uint32_t frame_ramp);
bool edp_set_backlight_level_nits(struct dc_link *link,
		bool isHDR,
		uint32_t backlight_millinits,
		uint32_t transition_time_in_ms);
int edp_get_target_backlight_pwm(const struct dc_link *link);
bool edp_get_psr_state(const struct dc_link *link, enum dc_psr_state *state);
bool edp_set_psr_allow_active(struct dc_link *link, const bool *allow_active,
		bool wait, bool force_static, const unsigned int *power_opts);
bool edp_setup_psr(struct dc_link *link,
		const struct dc_stream_state *stream, struct psr_config *psr_config,
		struct psr_context *psr_context);
bool edp_set_sink_vtotal_in_psr_active(const struct dc_link *link,
       uint16_t psr_vtotal_idle, uint16_t psr_vtotal_su);
void edp_get_psr_residency(const struct dc_link *link, uint32_t *residency);
bool edp_set_replay_allow_active(struct dc_link *dc_link, const bool *enable,
	bool wait, bool force_static, const unsigned int *power_opts);
bool edp_setup_replay(struct dc_link *link,
		const struct dc_stream_state *stream);
bool edp_send_replay_cmd(struct dc_link *link,
			enum replay_FW_Message_type msg,
			union dmub_replay_cmd_set *cmd_data);
bool edp_set_coasting_vtotal(struct dc_link *link, uint32_t coasting_vtotal);
bool edp_replay_residency(const struct dc_link *link,
<<<<<<< HEAD
	unsigned int *residency, const bool is_start, const bool is_alpm);
=======
	unsigned int *residency, const bool is_start, const enum pr_residency_mode mode);
>>>>>>> 0c383648
bool edp_get_replay_state(const struct dc_link *link, uint64_t *state);
bool edp_set_replay_power_opt_and_coasting_vtotal(struct dc_link *link,
	const unsigned int *power_opts, uint32_t coasting_vtotal);
bool edp_wait_for_t12(struct dc_link *link);
bool edp_is_ilr_optimization_required(struct dc_link *link,
       struct dc_crtc_timing *crtc_timing);
bool edp_is_ilr_optimization_enabled(struct dc_link *link);
enum dc_link_rate get_max_link_rate_from_ilr_table(struct dc_link *link);
bool edp_backlight_enable_aux(struct dc_link *link, bool enable);
void edp_add_delay_for_T9(struct dc_link *link);
bool edp_receiver_ready_T9(struct dc_link *link);
bool edp_receiver_ready_T7(struct dc_link *link);
bool edp_power_alpm_dpcd_enable(struct dc_link *link, bool enable);
void edp_set_panel_power(struct dc_link *link, bool powerOn);
<<<<<<< HEAD
=======
void edp_set_panel_assr(struct dc_link *link, struct pipe_ctx *pipe_ctx,
		enum dp_panel_mode *panel_mode, bool enable);
>>>>>>> 0c383648
#endif /* __DC_LINK_EDP_POWER_CONTROL_H__ */<|MERGE_RESOLUTION|>--- conflicted
+++ resolved
@@ -61,11 +61,7 @@
 			union dmub_replay_cmd_set *cmd_data);
 bool edp_set_coasting_vtotal(struct dc_link *link, uint32_t coasting_vtotal);
 bool edp_replay_residency(const struct dc_link *link,
-<<<<<<< HEAD
-	unsigned int *residency, const bool is_start, const bool is_alpm);
-=======
 	unsigned int *residency, const bool is_start, const enum pr_residency_mode mode);
->>>>>>> 0c383648
 bool edp_get_replay_state(const struct dc_link *link, uint64_t *state);
 bool edp_set_replay_power_opt_and_coasting_vtotal(struct dc_link *link,
 	const unsigned int *power_opts, uint32_t coasting_vtotal);
@@ -80,9 +76,6 @@
 bool edp_receiver_ready_T7(struct dc_link *link);
 bool edp_power_alpm_dpcd_enable(struct dc_link *link, bool enable);
 void edp_set_panel_power(struct dc_link *link, bool powerOn);
-<<<<<<< HEAD
-=======
 void edp_set_panel_assr(struct dc_link *link, struct pipe_ctx *pipe_ctx,
 		enum dp_panel_mode *panel_mode, bool enable);
->>>>>>> 0c383648
 #endif /* __DC_LINK_EDP_POWER_CONTROL_H__ */