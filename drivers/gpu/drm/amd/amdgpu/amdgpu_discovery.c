--- conflicted
+++ resolved
@@ -97,10 +97,7 @@
 #include "smuio_v13_0.h"
 #include "smuio_v13_0_3.h"
 #include "smuio_v13_0_6.h"
-<<<<<<< HEAD
-=======
 #include "smuio_v14_0_2.h"
->>>>>>> 0c383648
 #include "vcn_v5_0_0.h"
 #include "jpeg_v5_0_0.h"
 
@@ -266,16 +263,6 @@
 	 * wait for this to complete.  Once the C2PMSG is updated, we can
 	 * continue.
 	 */
-<<<<<<< HEAD
-	if (dev_is_removable(&adev->pdev->dev)) {
-		for (i = 0; i < 1000; i++) {
-			msg = RREG32(mmMP0_SMN_C2PMSG_33);
-			if (msg & 0x80000000)
-				break;
-			msleep(1);
-		}
-	}
-=======
 
 	for (i = 0; i < 1000; i++) {
 		msg = RREG32(mmMP0_SMN_C2PMSG_33);
@@ -284,7 +271,6 @@
 		usleep_range(1000, 1100);
 	}
 
->>>>>>> 0c383648
 	vram_size = (uint64_t)RREG32(mmRCC_CONFIG_MEMSIZE) << 20;
 
 	if (vram_size) {
@@ -1915,11 +1901,8 @@
 		break;
 	case IP_VERSION(14, 0, 0):
 	case IP_VERSION(14, 0, 1):
-<<<<<<< HEAD
-=======
 	case IP_VERSION(14, 0, 2):
 	case IP_VERSION(14, 0, 3):
->>>>>>> 0c383648
 		amdgpu_device_ip_block_add(adev, &smu_v14_0_ip_block);
 		break;
 	default:
