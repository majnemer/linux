/*
 * Copyright © 2014 Intel Corporation
 *
 * Permission is hereby granted, free of charge, to any person obtaining a
 * copy of this software and associated documentation files (the "Software"),
 * to deal in the Software without restriction, including without limitation
 * the rights to use, copy, modify, merge, publish, distribute, sublicense,
 * and/or sell copies of the Software, and to permit persons to whom the
 * Software is furnished to do so, subject to the following conditions:
 *
 * The above copyright notice and this permission notice (including the next
 * paragraph) shall be included in all copies or substantial portions of the
 * Software.
 *
 * THE SOFTWARE IS PROVIDED "AS IS", WITHOUT WARRANTY OF ANY KIND, EXPRESS OR
 * IMPLIED, INCLUDING BUT NOT LIMITED TO THE WARRANTIES OF MERCHANTABILITY,
 * FITNESS FOR A PARTICULAR PURPOSE AND NONINFRINGEMENT.  IN NO EVENT SHALL
 * THE AUTHORS OR COPYRIGHT HOLDERS BE LIABLE FOR ANY CLAIM, DAMAGES OR OTHER
 * LIABILITY, WHETHER IN AN ACTION OF CONTRACT, TORT OR OTHERWISE, ARISING
 * FROM, OUT OF OR IN CONNECTION WITH THE SOFTWARE OR THE USE OR OTHER DEALINGS
 * IN THE SOFTWARE.
 *
 * Authors:
 *    Ben Widawsky <ben@bwidawsk.net>
 *    Michel Thierry <michel.thierry@intel.com>
 *    Thomas Daniel <thomas.daniel@intel.com>
 *    Oscar Mateo <oscar.mateo@intel.com>
 *
 */

/**
 * DOC: Logical Rings, Logical Ring Contexts and Execlists
 *
 * Motivation:
 * GEN8 brings an expansion of the HW contexts: "Logical Ring Contexts".
 * These expanded contexts enable a number of new abilities, especially
 * "Execlists" (also implemented in this file).
 *
 * One of the main differences with the legacy HW contexts is that logical
 * ring contexts incorporate many more things to the context's state, like
 * PDPs or ringbuffer control registers:
 *
 * The reason why PDPs are included in the context is straightforward: as
 * PPGTTs (per-process GTTs) are actually per-context, having the PDPs
 * contained there mean you don't need to do a ppgtt->switch_mm yourself,
 * instead, the GPU will do it for you on the context switch.
 *
 * But, what about the ringbuffer control registers (head, tail, etc..)?
 * shouldn't we just need a set of those per engine command streamer? This is
 * where the name "Logical Rings" starts to make sense: by virtualizing the
 * rings, the engine cs shifts to a new "ring buffer" with every context
 * switch. When you want to submit a workload to the GPU you: A) choose your
 * context, B) find its appropriate virtualized ring, C) write commands to it
 * and then, finally, D) tell the GPU to switch to that context.
 *
 * Instead of the legacy MI_SET_CONTEXT, the way you tell the GPU to switch
 * to a contexts is via a context execution list, ergo "Execlists".
 *
 * LRC implementation:
 * Regarding the creation of contexts, we have:
 *
 * - One global default context.
 * - One local default context for each opened fd.
 * - One local extra context for each context create ioctl call.
 *
 * Now that ringbuffers belong per-context (and not per-engine, like before)
 * and that contexts are uniquely tied to a given engine (and not reusable,
 * like before) we need:
 *
 * - One ringbuffer per-engine inside each context.
 * - One backing object per-engine inside each context.
 *
 * The global default context starts its life with these new objects fully
 * allocated and populated. The local default context for each opened fd is
 * more complex, because we don't know at creation time which engine is going
 * to use them. To handle this, we have implemented a deferred creation of LR
 * contexts:
 *
 * The local context starts its life as a hollow or blank holder, that only
 * gets populated for a given engine once we receive an execbuffer. If later
 * on we receive another execbuffer ioctl for the same context but a different
 * engine, we allocate/populate a new ringbuffer and context backing object and
 * so on.
 *
 * Finally, regarding local contexts created using the ioctl call: as they are
 * only allowed with the render ring, we can allocate & populate them right
 * away (no need to defer anything, at least for now).
 *
 * Execlists implementation:
 * Execlists are the new method by which, on gen8+ hardware, workloads are
 * submitted for execution (as opposed to the legacy, ringbuffer-based, method).
 * This method works as follows:
 *
 * When a request is committed, its commands (the BB start and any leading or
 * trailing commands, like the seqno breadcrumbs) are placed in the ringbuffer
 * for the appropriate context. The tail pointer in the hardware context is not
 * updated at this time, but instead, kept by the driver in the ringbuffer
 * structure. A structure representing this request is added to a request queue
 * for the appropriate engine: this structure contains a copy of the context's
 * tail after the request was written to the ring buffer and a pointer to the
 * context itself.
 *
 * If the engine's request queue was empty before the request was added, the
 * queue is processed immediately. Otherwise the queue will be processed during
 * a context switch interrupt. In any case, elements on the queue will get sent
 * (in pairs) to the GPU's ExecLists Submit Port (ELSP, for short) with a
 * globally unique 20-bits submission ID.
 *
 * When execution of a request completes, the GPU updates the context status
 * buffer with a context complete event and generates a context switch interrupt.
 * During the interrupt handling, the driver examines the events in the buffer:
 * for each context complete event, if the announced ID matches that on the head
 * of the request queue, then that request is retired and removed from the queue.
 *
 * After processing, if any requests were retired and the queue is not empty
 * then a new execution list can be submitted. The two requests at the front of
 * the queue are next to be submitted but since a context may not occur twice in
 * an execution list, if subsequent requests have the same ID as the first then
 * the two requests must be combined. This is done simply by discarding requests
 * at the head of the queue until either only one requests is left (in which case
 * we use a NULL second context) or the first two requests have unique IDs.
 *
 * By always executing the first two requests in the queue the driver ensures
 * that the GPU is kept as busy as possible. In the case where a single context
 * completes but a second context is still executing, the request for this second
 * context will be at the head of the queue when we remove the first one. This
 * request will then be resubmitted along with a new request for a different context,
 * which will cause the hardware to continue executing the second request and queue
 * the new request (the GPU detects the condition of a context getting preempted
 * with the same context and optimizes the context switch flow by not doing
 * preemption, but just sampling the new tail pointer).
 *
 */
#include <linux/interrupt.h>

#include <drm/i915_drm.h>
#include "i915_drv.h"
#include "i915_gem_render_state.h"
#include "i915_reset.h"
#include "i915_vgpu.h"
#include "intel_lrc_reg.h"
#include "intel_mocs.h"
#include "intel_workarounds.h"

#define RING_EXECLIST_QFULL		(1 << 0x2)
#define RING_EXECLIST1_VALID		(1 << 0x3)
#define RING_EXECLIST0_VALID		(1 << 0x4)
#define RING_EXECLIST_ACTIVE_STATUS	(3 << 0xE)
#define RING_EXECLIST1_ACTIVE		(1 << 0x11)
#define RING_EXECLIST0_ACTIVE		(1 << 0x12)

#define GEN8_CTX_STATUS_IDLE_ACTIVE	(1 << 0)
#define GEN8_CTX_STATUS_PREEMPTED	(1 << 1)
#define GEN8_CTX_STATUS_ELEMENT_SWITCH	(1 << 2)
#define GEN8_CTX_STATUS_ACTIVE_IDLE	(1 << 3)
#define GEN8_CTX_STATUS_COMPLETE	(1 << 4)
#define GEN8_CTX_STATUS_LITE_RESTORE	(1 << 15)

#define GEN8_CTX_STATUS_COMPLETED_MASK \
	 (GEN8_CTX_STATUS_COMPLETE | GEN8_CTX_STATUS_PREEMPTED)

/* Typical size of the average request (2 pipecontrols and a MI_BB) */
#define EXECLISTS_REQUEST_SIZE 64 /* bytes */
#define WA_TAIL_DWORDS 2
#define WA_TAIL_BYTES (sizeof(u32) * WA_TAIL_DWORDS)

#define ACTIVE_PRIORITY (I915_PRIORITY_NEWCLIENT | I915_PRIORITY_NOSEMAPHORE)

static int execlists_context_deferred_alloc(struct intel_context *ce,
					    struct intel_engine_cs *engine);
static void execlists_init_reg_state(u32 *reg_state,
				     struct intel_context *ce,
				     struct intel_engine_cs *engine,
				     struct intel_ring *ring);

static inline struct i915_priolist *to_priolist(struct rb_node *rb)
{
	return rb_entry(rb, struct i915_priolist, node);
}

static inline int rq_prio(const struct i915_request *rq)
{
	return rq->sched.attr.priority;
}

static int effective_prio(const struct i915_request *rq)
{
	int prio = rq_prio(rq);

	/*
	 * On unwinding the active request, we give it a priority bump
	 * equivalent to a freshly submitted request. This protects it from
	 * being gazumped again, but it would be preferable if we didn't
	 * let it be gazumped in the first place!
	 *
	 * See __unwind_incomplete_requests()
	 */
	if (~prio & ACTIVE_PRIORITY && __i915_request_has_started(rq)) {
		/*
		 * After preemption, we insert the active request at the
		 * end of the new priority level. This means that we will be
		 * _lower_ priority than the preemptee all things equal (and
		 * so the preemption is valid), so adjust our comparison
		 * accordingly.
		 */
		prio |= ACTIVE_PRIORITY;
		prio--;
	}

	/* Restrict mere WAIT boosts from triggering preemption */
	return prio | __NO_PREEMPTION;
}

static int queue_prio(const struct intel_engine_execlists *execlists)
{
	struct i915_priolist *p;
	struct rb_node *rb;

	rb = rb_first_cached(&execlists->queue);
	if (!rb)
		return INT_MIN;

	/*
	 * As the priolist[] are inverted, with the highest priority in [0],
	 * we have to flip the index value to become priority.
	 */
	p = to_priolist(rb);
	return ((p->priority + 1) << I915_USER_PRIORITY_SHIFT) - ffs(p->used);
}

static inline bool need_preempt(const struct intel_engine_cs *engine,
				const struct i915_request *rq)
{
	int last_prio;

	if (!intel_engine_has_preemption(engine))
		return false;

	if (i915_request_completed(rq))
		return false;

	/*
	 * Check if the current priority hint merits a preemption attempt.
	 *
	 * We record the highest value priority we saw during rescheduling
	 * prior to this dequeue, therefore we know that if it is strictly
	 * less than the current tail of ESLP[0], we do not need to force
	 * a preempt-to-idle cycle.
	 *
	 * However, the priority hint is a mere hint that we may need to
	 * preempt. If that hint is stale or we may be trying to preempt
	 * ourselves, ignore the request.
	 */
	last_prio = effective_prio(rq);
	if (!__execlists_need_preempt(engine->execlists.queue_priority_hint,
				      last_prio))
		return false;

	/*
	 * Check against the first request in ELSP[1], it will, thanks to the
	 * power of PI, be the highest priority of that context.
	 */
	if (!list_is_last(&rq->link, &engine->timeline.requests) &&
	    rq_prio(list_next_entry(rq, link)) > last_prio)
		return true;

	/*
	 * If the inflight context did not trigger the preemption, then maybe
	 * it was the set of queued requests? Pick the highest priority in
	 * the queue (the first active priolist) and see if it deserves to be
	 * running instead of ELSP[0].
	 *
	 * The highest priority request in the queue can not be either
	 * ELSP[0] or ELSP[1] as, thanks again to PI, if it was the same
	 * context, it's priority would not exceed ELSP[0] aka last_prio.
	 */
	return queue_prio(&engine->execlists) > last_prio;
}

__maybe_unused static inline bool
assert_priority_queue(const struct i915_request *prev,
		      const struct i915_request *next)
{
	const struct intel_engine_execlists *execlists =
		&prev->engine->execlists;

	/*
	 * Without preemption, the prev may refer to the still active element
	 * which we refuse to let go.
	 *
	 * Even with preemption, there are times when we think it is better not
	 * to preempt and leave an ostensibly lower priority request in flight.
	 */
	if (port_request(execlists->port) == prev)
		return true;

	return rq_prio(prev) >= rq_prio(next);
}

/*
 * The context descriptor encodes various attributes of a context,
 * including its GTT address and some flags. Because it's fairly
 * expensive to calculate, we'll just do it once and cache the result,
 * which remains valid until the context is unpinned.
 *
 * This is what a descriptor looks like, from LSB to MSB::
 *
 *      bits  0-11:    flags, GEN8_CTX_* (cached in ctx->desc_template)
 *      bits 12-31:    LRCA, GTT address of (the HWSP of) this context
 *      bits 32-52:    ctx ID, a globally unique tag (highest bit used by GuC)
 *      bits 53-54:    mbz, reserved for use by hardware
 *      bits 55-63:    group ID, currently unused and set to 0
 *
 * Starting from Gen11, the upper dword of the descriptor has a new format:
 *
 *      bits 32-36:    reserved
 *      bits 37-47:    SW context ID
 *      bits 48:53:    engine instance
 *      bit 54:        mbz, reserved for use by hardware
 *      bits 55-60:    SW counter
 *      bits 61-63:    engine class
 *
 * engine info, SW context ID and SW counter need to form a unique number
 * (Context ID) per lrc.
 */
static u64
lrc_descriptor(struct intel_context *ce, struct intel_engine_cs *engine)
{
	struct i915_gem_context *ctx = ce->gem_context;
	u64 desc;

	BUILD_BUG_ON(MAX_CONTEXT_HW_ID > (BIT(GEN8_CTX_ID_WIDTH)));
	BUILD_BUG_ON(GEN11_MAX_CONTEXT_HW_ID > (BIT(GEN11_SW_CTX_ID_WIDTH)));

	desc = ctx->desc_template;				/* bits  0-11 */
	GEM_BUG_ON(desc & GENMASK_ULL(63, 12));

	desc |= i915_ggtt_offset(ce->state) + LRC_HEADER_PAGES * PAGE_SIZE;
								/* bits 12-31 */
	GEM_BUG_ON(desc & GENMASK_ULL(63, 32));

	/*
	 * The following 32bits are copied into the OA reports (dword 2).
	 * Consider updating oa_get_render_ctx_id in i915_perf.c when changing
	 * anything below.
	 */
	if (INTEL_GEN(engine->i915) >= 11) {
		GEM_BUG_ON(ctx->hw_id >= BIT(GEN11_SW_CTX_ID_WIDTH));
		desc |= (u64)ctx->hw_id << GEN11_SW_CTX_ID_SHIFT;
								/* bits 37-47 */

		desc |= (u64)engine->instance << GEN11_ENGINE_INSTANCE_SHIFT;
								/* bits 48-53 */

		/* TODO: decide what to do with SW counter (bits 55-60) */

		desc |= (u64)engine->class << GEN11_ENGINE_CLASS_SHIFT;
								/* bits 61-63 */
	} else {
		GEM_BUG_ON(ctx->hw_id >= BIT(GEN8_CTX_ID_WIDTH));
		desc |= (u64)ctx->hw_id << GEN8_CTX_ID_SHIFT;	/* bits 32-52 */
	}

	return desc;
}

static void unwind_wa_tail(struct i915_request *rq)
{
	rq->tail = intel_ring_wrap(rq->ring, rq->wa_tail - WA_TAIL_BYTES);
	assert_ring_tail_valid(rq->ring, rq->tail);
}

static struct i915_request *
__unwind_incomplete_requests(struct intel_engine_cs *engine)
{
	struct i915_request *rq, *rn, *active = NULL;
	struct list_head *uninitialized_var(pl);
	int prio = I915_PRIORITY_INVALID | ACTIVE_PRIORITY;

	lockdep_assert_held(&engine->timeline.lock);

	list_for_each_entry_safe_reverse(rq, rn,
					 &engine->timeline.requests,
					 link) {
		if (i915_request_completed(rq))
			break;

		__i915_request_unsubmit(rq);
		unwind_wa_tail(rq);

		GEM_BUG_ON(rq->hw_context->active);

		GEM_BUG_ON(rq_prio(rq) == I915_PRIORITY_INVALID);
		if (rq_prio(rq) != prio) {
			prio = rq_prio(rq);
			pl = i915_sched_lookup_priolist(engine, prio);
		}
		GEM_BUG_ON(RB_EMPTY_ROOT(&engine->execlists.queue.rb_root));

		list_add(&rq->sched.link, pl);

		active = rq;
	}

	/*
	 * The active request is now effectively the start of a new client
	 * stream, so give it the equivalent small priority bump to prevent
	 * it being gazumped a second time by another peer.
	 *
	 * Note we have to be careful not to apply a priority boost to a request
	 * still spinning on its semaphores. If the request hasn't started, that
	 * means it is still waiting for its dependencies to be signaled, and
	 * if we apply a priority boost to this request, we will boost it past
	 * its signalers and so break PI.
	 *
	 * One consequence of this preemption boost is that we may jump
	 * over lesser priorities (such as I915_PRIORITY_WAIT), effectively
	 * making those priorities non-preemptible. They will be moved forward
	 * in the priority queue, but they will not gain immediate access to
	 * the GPU.
	 */
	if (~prio & ACTIVE_PRIORITY && __i915_request_has_started(active)) {
		prio |= ACTIVE_PRIORITY;
		active->sched.attr.priority = prio;
		list_move_tail(&active->sched.link,
			       i915_sched_lookup_priolist(engine, prio));
	}

	return active;
}

void
execlists_unwind_incomplete_requests(struct intel_engine_execlists *execlists)
{
	struct intel_engine_cs *engine =
		container_of(execlists, typeof(*engine), execlists);

	__unwind_incomplete_requests(engine);
}

static inline void
execlists_context_status_change(struct i915_request *rq, unsigned long status)
{
	/*
	 * Only used when GVT-g is enabled now. When GVT-g is disabled,
	 * The compiler should eliminate this function as dead-code.
	 */
	if (!IS_ENABLED(CONFIG_DRM_I915_GVT))
		return;

	atomic_notifier_call_chain(&rq->engine->context_status_notifier,
				   status, rq);
}

inline void
execlists_user_begin(struct intel_engine_execlists *execlists,
		     const struct execlist_port *port)
{
	execlists_set_active_once(execlists, EXECLISTS_ACTIVE_USER);
}

inline void
execlists_user_end(struct intel_engine_execlists *execlists)
{
	execlists_clear_active(execlists, EXECLISTS_ACTIVE_USER);
}

static inline void
execlists_context_schedule_in(struct i915_request *rq)
{
	GEM_BUG_ON(rq->hw_context->active);

	execlists_context_status_change(rq, INTEL_CONTEXT_SCHEDULE_IN);
	intel_engine_context_in(rq->engine);
	rq->hw_context->active = rq->engine;
}

static inline void
execlists_context_schedule_out(struct i915_request *rq, unsigned long status)
{
	rq->hw_context->active = NULL;
	intel_engine_context_out(rq->engine);
	execlists_context_status_change(rq, status);
	trace_i915_request_out(rq);
}

static u64 execlists_update_context(struct i915_request *rq)
{
	struct intel_context *ce = rq->hw_context;

	ce->lrc_reg_state[CTX_RING_TAIL + 1] =
		intel_ring_set_tail(rq->ring, rq->tail);

	/*
	 * Make sure the context image is complete before we submit it to HW.
	 *
	 * Ostensibly, writes (including the WCB) should be flushed prior to
	 * an uncached write such as our mmio register access, the empirical
	 * evidence (esp. on Braswell) suggests that the WC write into memory
	 * may not be visible to the HW prior to the completion of the UC
	 * register write and that we may begin execution from the context
	 * before its image is complete leading to invalid PD chasing.
	 *
	 * Furthermore, Braswell, at least, wants a full mb to be sure that
	 * the writes are coherent in memory (visible to the GPU) prior to
	 * execution, and not just visible to other CPUs (as is the result of
	 * wmb).
	 */
	mb();
	return ce->lrc_desc;
}

static inline void write_desc(struct intel_engine_execlists *execlists, u64 desc, u32 port)
{
	if (execlists->ctrl_reg) {
		writel(lower_32_bits(desc), execlists->submit_reg + port * 2);
		writel(upper_32_bits(desc), execlists->submit_reg + port * 2 + 1);
	} else {
		writel(upper_32_bits(desc), execlists->submit_reg);
		writel(lower_32_bits(desc), execlists->submit_reg);
	}
}

static void execlists_submit_ports(struct intel_engine_cs *engine)
{
	struct intel_engine_execlists *execlists = &engine->execlists;
	struct execlist_port *port = execlists->port;
	unsigned int n;

	/*
	 * We can skip acquiring intel_runtime_pm_get() here as it was taken
	 * on our behalf by the request (see i915_gem_mark_busy()) and it will
	 * not be relinquished until the device is idle (see
	 * i915_gem_idle_work_handler()). As a precaution, we make sure
	 * that all ELSP are drained i.e. we have processed the CSB,
	 * before allowing ourselves to idle and calling intel_runtime_pm_put().
	 */
	GEM_BUG_ON(!engine->i915->gt.awake);

	/*
	 * ELSQ note: the submit queue is not cleared after being submitted
	 * to the HW so we need to make sure we always clean it up. This is
	 * currently ensured by the fact that we always write the same number
	 * of elsq entries, keep this in mind before changing the loop below.
	 */
	for (n = execlists_num_ports(execlists); n--; ) {
		struct i915_request *rq;
		unsigned int count;
		u64 desc;

		rq = port_unpack(&port[n], &count);
		if (rq) {
			GEM_BUG_ON(count > !n);
			if (!count++)
				execlists_context_schedule_in(rq);
			port_set(&port[n], port_pack(rq, count));
			desc = execlists_update_context(rq);
			GEM_DEBUG_EXEC(port[n].context_id = upper_32_bits(desc));

			GEM_TRACE("%s in[%d]:  ctx=%d.%d, fence %llx:%lld (current %d), prio=%d\n",
				  engine->name, n,
				  port[n].context_id, count,
				  rq->fence.context, rq->fence.seqno,
				  hwsp_seqno(rq),
				  rq_prio(rq));
		} else {
			GEM_BUG_ON(!n);
			desc = 0;
		}

		write_desc(execlists, desc, n);
	}

	/* we need to manually load the submit queue */
	if (execlists->ctrl_reg)
		writel(EL_CTRL_LOAD, execlists->ctrl_reg);

	execlists_clear_active(execlists, EXECLISTS_ACTIVE_HWACK);
}

static bool ctx_single_port_submission(const struct intel_context *ce)
{
	return (IS_ENABLED(CONFIG_DRM_I915_GVT) &&
		i915_gem_context_force_single_submission(ce->gem_context));
}

static bool can_merge_ctx(const struct intel_context *prev,
			  const struct intel_context *next)
{
	if (prev != next)
		return false;

	if (ctx_single_port_submission(prev))
		return false;

	return true;
}

static bool can_merge_rq(const struct i915_request *prev,
			 const struct i915_request *next)
{
	GEM_BUG_ON(!assert_priority_queue(prev, next));

	if (!can_merge_ctx(prev->hw_context, next->hw_context))
		return false;

	return true;
}

static void port_assign(struct execlist_port *port, struct i915_request *rq)
{
	GEM_BUG_ON(rq == port_request(port));

	if (port_isset(port))
		i915_request_put(port_request(port));

	port_set(port, port_pack(i915_request_get(rq), port_count(port)));
}

static void inject_preempt_context(struct intel_engine_cs *engine)
{
	struct intel_engine_execlists *execlists = &engine->execlists;
	struct intel_context *ce = engine->preempt_context;
	unsigned int n;

	GEM_BUG_ON(execlists->preempt_complete_status !=
		   upper_32_bits(ce->lrc_desc));

	/*
	 * Switch to our empty preempt context so
	 * the state of the GPU is known (idle).
	 */
	GEM_TRACE("%s\n", engine->name);
	for (n = execlists_num_ports(execlists); --n; )
		write_desc(execlists, 0, n);

	write_desc(execlists, ce->lrc_desc, n);

	/* we need to manually load the submit queue */
	if (execlists->ctrl_reg)
		writel(EL_CTRL_LOAD, execlists->ctrl_reg);

	execlists_clear_active(execlists, EXECLISTS_ACTIVE_HWACK);
	execlists_set_active(execlists, EXECLISTS_ACTIVE_PREEMPT);

	(void)I915_SELFTEST_ONLY(execlists->preempt_hang.count++);
}

static void complete_preempt_context(struct intel_engine_execlists *execlists)
{
	GEM_BUG_ON(!execlists_is_active(execlists, EXECLISTS_ACTIVE_PREEMPT));

	if (inject_preempt_hang(execlists))
		return;

	execlists_cancel_port_requests(execlists);
	__unwind_incomplete_requests(container_of(execlists,
						  struct intel_engine_cs,
						  execlists));
}

static void execlists_dequeue(struct intel_engine_cs *engine)
{
	struct intel_engine_execlists * const execlists = &engine->execlists;
	struct execlist_port *port = execlists->port;
	const struct execlist_port * const last_port =
		&execlists->port[execlists->port_mask];
	struct i915_request *last = port_request(port);
	struct rb_node *rb;
	bool submit = false;

	/*
	 * Hardware submission is through 2 ports. Conceptually each port
	 * has a (RING_START, RING_HEAD, RING_TAIL) tuple. RING_START is
	 * static for a context, and unique to each, so we only execute
	 * requests belonging to a single context from each ring. RING_HEAD
	 * is maintained by the CS in the context image, it marks the place
	 * where it got up to last time, and through RING_TAIL we tell the CS
	 * where we want to execute up to this time.
	 *
	 * In this list the requests are in order of execution. Consecutive
	 * requests from the same context are adjacent in the ringbuffer. We
	 * can combine these requests into a single RING_TAIL update:
	 *
	 *              RING_HEAD...req1...req2
	 *                                    ^- RING_TAIL
	 * since to execute req2 the CS must first execute req1.
	 *
	 * Our goal then is to point each port to the end of a consecutive
	 * sequence of requests as being the most optimal (fewest wake ups
	 * and context switches) submission.
	 */

	if (last) {
		/*
		 * Don't resubmit or switch until all outstanding
		 * preemptions (lite-restore) are seen. Then we
		 * know the next preemption status we see corresponds
		 * to this ELSP update.
		 */
		GEM_BUG_ON(!execlists_is_active(execlists,
						EXECLISTS_ACTIVE_USER));
		GEM_BUG_ON(!port_count(&port[0]));

		/*
		 * If we write to ELSP a second time before the HW has had
		 * a chance to respond to the previous write, we can confuse
		 * the HW and hit "undefined behaviour". After writing to ELSP,
		 * we must then wait until we see a context-switch event from
		 * the HW to indicate that it has had a chance to respond.
		 */
		if (!execlists_is_active(execlists, EXECLISTS_ACTIVE_HWACK))
			return;

		if (need_preempt(engine, last)) {
			inject_preempt_context(engine);
			return;
		}

		/*
		 * In theory, we could coalesce more requests onto
		 * the second port (the first port is active, with
		 * no preemptions pending). However, that means we
		 * then have to deal with the possible lite-restore
		 * of the second port (as we submit the ELSP, there
		 * may be a context-switch) but also we may complete
		 * the resubmission before the context-switch. Ergo,
		 * coalescing onto the second port will cause a
		 * preemption event, but we cannot predict whether
		 * that will affect port[0] or port[1].
		 *
		 * If the second port is already active, we can wait
		 * until the next context-switch before contemplating
		 * new requests. The GPU will be busy and we should be
		 * able to resubmit the new ELSP before it idles,
		 * avoiding pipeline bubbles (momentary pauses where
		 * the driver is unable to keep up the supply of new
		 * work). However, we have to double check that the
		 * priorities of the ports haven't been switch.
		 */
		if (port_count(&port[1]))
			return;

		/*
		 * WaIdleLiteRestore:bdw,skl
		 * Apply the wa NOOPs to prevent
		 * ring:HEAD == rq:TAIL as we resubmit the
		 * request. See gen8_emit_fini_breadcrumb() for
		 * where we prepare the padding after the
		 * end of the request.
		 */
		last->tail = last->wa_tail;
	}

	while ((rb = rb_first_cached(&execlists->queue))) {
		struct i915_priolist *p = to_priolist(rb);
		struct i915_request *rq, *rn;
		int i;

		priolist_for_each_request_consume(rq, rn, p, i) {
			/*
			 * Can we combine this request with the current port?
			 * It has to be the same context/ringbuffer and not
			 * have any exceptions (e.g. GVT saying never to
			 * combine contexts).
			 *
			 * If we can combine the requests, we can execute both
			 * by updating the RING_TAIL to point to the end of the
			 * second request, and so we never need to tell the
			 * hardware about the first.
			 */
			if (last && !can_merge_rq(last, rq)) {
				/*
				 * If we are on the second port and cannot
				 * combine this request with the last, then we
				 * are done.
				 */
				if (port == last_port)
					goto done;

				/*
				 * We must not populate both ELSP[] with the
				 * same LRCA, i.e. we must submit 2 different
				 * contexts if we submit 2 ELSP.
				 */
				if (last->hw_context == rq->hw_context)
					goto done;

				/*
				 * If GVT overrides us we only ever submit
				 * port[0], leaving port[1] empty. Note that we
				 * also have to be careful that we don't queue
				 * the same context (even though a different
				 * request) to the second port.
				 */
				if (ctx_single_port_submission(last->hw_context) ||
				    ctx_single_port_submission(rq->hw_context))
					goto done;


				if (submit)
					port_assign(port, last);
				port++;

				GEM_BUG_ON(port_isset(port));
			}

			list_del_init(&rq->sched.link);

			__i915_request_submit(rq);
			trace_i915_request_in(rq, port_index(port, execlists));

			last = rq;
			submit = true;
		}

		rb_erase_cached(&p->node, &execlists->queue);
		i915_priolist_free(p);
	}

done:
	/*
	 * Here be a bit of magic! Or sleight-of-hand, whichever you prefer.
	 *
	 * We choose the priority hint such that if we add a request of greater
	 * priority than this, we kick the submission tasklet to decide on
	 * the right order of submitting the requests to hardware. We must
	 * also be prepared to reorder requests as they are in-flight on the
	 * HW. We derive the priority hint then as the first "hole" in
	 * the HW submission ports and if there are no available slots,
	 * the priority of the lowest executing request, i.e. last.
	 *
	 * When we do receive a higher priority request ready to run from the
	 * user, see queue_request(), the priority hint is bumped to that
	 * request triggering preemption on the next dequeue (or subsequent
	 * interrupt for secondary ports).
	 */
	execlists->queue_priority_hint = queue_prio(execlists);

	if (submit) {
		port_assign(port, last);
		execlists_submit_ports(engine);
	}

	/* We must always keep the beast fed if we have work piled up */
	GEM_BUG_ON(rb_first_cached(&execlists->queue) &&
		   !port_isset(execlists->port));

	/* Re-evaluate the executing context setup after each preemptive kick */
	if (last)
		execlists_user_begin(execlists, execlists->port);

	/* If the engine is now idle, so should be the flag; and vice versa. */
	GEM_BUG_ON(execlists_is_active(&engine->execlists,
				       EXECLISTS_ACTIVE_USER) ==
		   !port_isset(engine->execlists.port));
}

void
execlists_cancel_port_requests(struct intel_engine_execlists * const execlists)
{
	struct execlist_port *port = execlists->port;
	unsigned int num_ports = execlists_num_ports(execlists);

	while (num_ports-- && port_isset(port)) {
		struct i915_request *rq = port_request(port);

		GEM_TRACE("%s:port%u fence %llx:%lld, (current %d)\n",
			  rq->engine->name,
			  (unsigned int)(port - execlists->port),
			  rq->fence.context, rq->fence.seqno,
			  hwsp_seqno(rq));

		GEM_BUG_ON(!execlists->active);
		execlists_context_schedule_out(rq,
					       i915_request_completed(rq) ?
					       INTEL_CONTEXT_SCHEDULE_OUT :
					       INTEL_CONTEXT_SCHEDULE_PREEMPTED);

		i915_request_put(rq);

		memset(port, 0, sizeof(*port));
		port++;
	}

	execlists_clear_all_active(execlists);
}

static inline void
invalidate_csb_entries(const u32 *first, const u32 *last)
{
	clflush((void *)first);
	clflush((void *)last);
}

static void reset_csb_pointers(struct intel_engine_execlists *execlists)
{
	const unsigned int reset_value = GEN8_CSB_ENTRIES - 1;

	/*
	 * After a reset, the HW starts writing into CSB entry [0]. We
	 * therefore have to set our HEAD pointer back one entry so that
	 * the *first* entry we check is entry 0. To complicate this further,
	 * as we don't wait for the first interrupt after reset, we have to
	 * fake the HW write to point back to the last entry so that our
	 * inline comparison of our cached head position against the last HW
	 * write works even before the first interrupt.
	 */
	execlists->csb_head = reset_value;
	WRITE_ONCE(*execlists->csb_write, reset_value);

	invalidate_csb_entries(&execlists->csb_status[0],
			       &execlists->csb_status[GEN8_CSB_ENTRIES - 1]);
}

static void nop_submission_tasklet(unsigned long data)
{
	/* The driver is wedged; don't process any more events. */
}

static void execlists_cancel_requests(struct intel_engine_cs *engine)
{
	struct intel_engine_execlists * const execlists = &engine->execlists;
	struct i915_request *rq, *rn;
	struct rb_node *rb;
	unsigned long flags;

	GEM_TRACE("%s\n", engine->name);

	/*
	 * Before we call engine->cancel_requests(), we should have exclusive
	 * access to the submission state. This is arranged for us by the
	 * caller disabling the interrupt generation, the tasklet and other
	 * threads that may then access the same state, giving us a free hand
	 * to reset state. However, we still need to let lockdep be aware that
	 * we know this state may be accessed in hardirq context, so we
	 * disable the irq around this manipulation and we want to keep
	 * the spinlock focused on its duties and not accidentally conflate
	 * coverage to the submission's irq state. (Similarly, although we
	 * shouldn't need to disable irq around the manipulation of the
	 * submission's irq state, we also wish to remind ourselves that
	 * it is irq state.)
	 */
	spin_lock_irqsave(&engine->timeline.lock, flags);

	/* Cancel the requests on the HW and clear the ELSP tracker. */
	execlists_cancel_port_requests(execlists);
	execlists_user_end(execlists);

	/* Mark all executing requests as skipped. */
	list_for_each_entry(rq, &engine->timeline.requests, link) {
		if (!i915_request_signaled(rq))
			dma_fence_set_error(&rq->fence, -EIO);

		i915_request_mark_complete(rq);
	}

	/* Flush the queued requests to the timeline list (for retiring). */
	while ((rb = rb_first_cached(&execlists->queue))) {
		struct i915_priolist *p = to_priolist(rb);
		int i;

		priolist_for_each_request_consume(rq, rn, p, i) {
			list_del_init(&rq->sched.link);
			__i915_request_submit(rq);
			dma_fence_set_error(&rq->fence, -EIO);
			i915_request_mark_complete(rq);
		}

		rb_erase_cached(&p->node, &execlists->queue);
		i915_priolist_free(p);
	}

	/* Remaining _unready_ requests will be nop'ed when submitted */

	execlists->queue_priority_hint = INT_MIN;
	execlists->queue = RB_ROOT_CACHED;
	GEM_BUG_ON(port_isset(execlists->port));

	GEM_BUG_ON(__tasklet_is_enabled(&execlists->tasklet));
	execlists->tasklet.func = nop_submission_tasklet;

	spin_unlock_irqrestore(&engine->timeline.lock, flags);
}

static inline bool
reset_in_progress(const struct intel_engine_execlists *execlists)
{
	return unlikely(!__tasklet_is_enabled(&execlists->tasklet));
}

static void process_csb(struct intel_engine_cs *engine)
{
	struct intel_engine_execlists * const execlists = &engine->execlists;
	struct execlist_port *port = execlists->port;
	const u32 * const buf = execlists->csb_status;
	u8 head, tail;

	lockdep_assert_held(&engine->timeline.lock);

	/*
	 * Note that csb_write, csb_status may be either in HWSP or mmio.
	 * When reading from the csb_write mmio register, we have to be
	 * careful to only use the GEN8_CSB_WRITE_PTR portion, which is
	 * the low 4bits. As it happens we know the next 4bits are always
	 * zero and so we can simply masked off the low u8 of the register
	 * and treat it identically to reading from the HWSP (without having
	 * to use explicit shifting and masking, and probably bifurcating
	 * the code to handle the legacy mmio read).
	 */
	head = execlists->csb_head;
	tail = READ_ONCE(*execlists->csb_write);
	GEM_TRACE("%s cs-irq head=%d, tail=%d\n", engine->name, head, tail);
	if (unlikely(head == tail))
		return;

	/*
	 * Hopefully paired with a wmb() in HW!
	 *
	 * We must complete the read of the write pointer before any reads
	 * from the CSB, so that we do not see stale values. Without an rmb
	 * (lfence) the HW may speculatively perform the CSB[] reads *before*
	 * we perform the READ_ONCE(*csb_write).
	 */
	rmb();

	do {
		struct i915_request *rq;
		unsigned int status;
		unsigned int count;

		if (++head == GEN8_CSB_ENTRIES)
			head = 0;

		/*
		 * We are flying near dragons again.
		 *
		 * We hold a reference to the request in execlist_port[]
		 * but no more than that. We are operating in softirq
		 * context and so cannot hold any mutex or sleep. That
		 * prevents us stopping the requests we are processing
		 * in port[] from being retired simultaneously (the
		 * breadcrumb will be complete before we see the
		 * context-switch). As we only hold the reference to the
		 * request, any pointer chasing underneath the request
		 * is subject to a potential use-after-free. Thus we
		 * store all of the bookkeeping within port[] as
		 * required, and avoid using unguarded pointers beneath
		 * request itself. The same applies to the atomic
		 * status notifier.
		 */

		GEM_TRACE("%s csb[%d]: status=0x%08x:0x%08x, active=0x%x\n",
			  engine->name, head,
			  buf[2 * head + 0], buf[2 * head + 1],
			  execlists->active);

		status = buf[2 * head];
		if (status & (GEN8_CTX_STATUS_IDLE_ACTIVE |
			      GEN8_CTX_STATUS_PREEMPTED))
			execlists_set_active(execlists,
					     EXECLISTS_ACTIVE_HWACK);
		if (status & GEN8_CTX_STATUS_ACTIVE_IDLE)
			execlists_clear_active(execlists,
					       EXECLISTS_ACTIVE_HWACK);

		if (!(status & GEN8_CTX_STATUS_COMPLETED_MASK))
			continue;

		/* We should never get a COMPLETED | IDLE_ACTIVE! */
		GEM_BUG_ON(status & GEN8_CTX_STATUS_IDLE_ACTIVE);

		if (status & GEN8_CTX_STATUS_COMPLETE &&
		    buf[2*head + 1] == execlists->preempt_complete_status) {
			GEM_TRACE("%s preempt-idle\n", engine->name);
			complete_preempt_context(execlists);
			continue;
		}

		if (status & GEN8_CTX_STATUS_PREEMPTED &&
		    execlists_is_active(execlists,
					EXECLISTS_ACTIVE_PREEMPT))
			continue;

		GEM_BUG_ON(!execlists_is_active(execlists,
						EXECLISTS_ACTIVE_USER));

		rq = port_unpack(port, &count);
		GEM_TRACE("%s out[0]: ctx=%d.%d, fence %llx:%lld (current %d), prio=%d\n",
			  engine->name,
			  port->context_id, count,
			  rq ? rq->fence.context : 0,
			  rq ? rq->fence.seqno : 0,
			  rq ? hwsp_seqno(rq) : 0,
			  rq ? rq_prio(rq) : 0);

		/* Check the context/desc id for this event matches */
		GEM_DEBUG_BUG_ON(buf[2 * head + 1] != port->context_id);

		GEM_BUG_ON(count == 0);
		if (--count == 0) {
			/*
			 * On the final event corresponding to the
			 * submission of this context, we expect either
			 * an element-switch event or a completion
			 * event (and on completion, the active-idle
			 * marker). No more preemptions, lite-restore
			 * or otherwise.
			 */
			GEM_BUG_ON(status & GEN8_CTX_STATUS_PREEMPTED);
			GEM_BUG_ON(port_isset(&port[1]) &&
				   !(status & GEN8_CTX_STATUS_ELEMENT_SWITCH));
			GEM_BUG_ON(!port_isset(&port[1]) &&
				   !(status & GEN8_CTX_STATUS_ACTIVE_IDLE));

			/*
			 * We rely on the hardware being strongly
			 * ordered, that the breadcrumb write is
			 * coherent (visible from the CPU) before the
			 * user interrupt and CSB is processed.
			 */
			GEM_BUG_ON(!i915_request_completed(rq));

			execlists_context_schedule_out(rq,
						       INTEL_CONTEXT_SCHEDULE_OUT);
			i915_request_put(rq);

			GEM_TRACE("%s completed ctx=%d\n",
				  engine->name, port->context_id);

			port = execlists_port_complete(execlists, port);
			if (port_isset(port))
				execlists_user_begin(execlists, port);
			else
				execlists_user_end(execlists);
		} else {
			port_set(port, port_pack(rq, count));
		}
	} while (head != tail);

	execlists->csb_head = head;

	/*
	 * Gen11 has proven to fail wrt global observation point between
	 * entry and tail update, failing on the ordering and thus
	 * we see an old entry in the context status buffer.
	 *
	 * Forcibly evict out entries for the next gpu csb update,
	 * to increase the odds that we get a fresh entries with non
	 * working hardware. The cost for doing so comes out mostly with
	 * the wash as hardware, working or not, will need to do the
	 * invalidation before.
	 */
	invalidate_csb_entries(&buf[0], &buf[GEN8_CSB_ENTRIES - 1]);
}

static void __execlists_submission_tasklet(struct intel_engine_cs *const engine)
{
	lockdep_assert_held(&engine->timeline.lock);

	process_csb(engine);
	if (!execlists_is_active(&engine->execlists, EXECLISTS_ACTIVE_PREEMPT))
		execlists_dequeue(engine);
}

/*
 * Check the unread Context Status Buffers and manage the submission of new
 * contexts to the ELSP accordingly.
 */
static void execlists_submission_tasklet(unsigned long data)
{
	struct intel_engine_cs * const engine = (struct intel_engine_cs *)data;
	unsigned long flags;

	GEM_TRACE("%s awake?=%d, active=%x\n",
		  engine->name,
		  !!engine->i915->gt.awake,
		  engine->execlists.active);

	spin_lock_irqsave(&engine->timeline.lock, flags);
	__execlists_submission_tasklet(engine);
	spin_unlock_irqrestore(&engine->timeline.lock, flags);
}

static void queue_request(struct intel_engine_cs *engine,
			  struct i915_sched_node *node,
			  int prio)
{
	list_add_tail(&node->link, i915_sched_lookup_priolist(engine, prio));
}

static void __submit_queue_imm(struct intel_engine_cs *engine)
{
	struct intel_engine_execlists * const execlists = &engine->execlists;

	if (reset_in_progress(execlists))
		return; /* defer until we restart the engine following reset */

	if (execlists->tasklet.func == execlists_submission_tasklet)
		__execlists_submission_tasklet(engine);
	else
		tasklet_hi_schedule(&execlists->tasklet);
}

static void submit_queue(struct intel_engine_cs *engine, int prio)
{
	if (prio > engine->execlists.queue_priority_hint) {
		engine->execlists.queue_priority_hint = prio;
		__submit_queue_imm(engine);
	}
}

static void execlists_submit_request(struct i915_request *request)
{
	struct intel_engine_cs *engine = request->engine;
	unsigned long flags;

	/* Will be called from irq-context when using foreign fences. */
	spin_lock_irqsave(&engine->timeline.lock, flags);

	queue_request(engine, &request->sched, rq_prio(request));

	GEM_BUG_ON(RB_EMPTY_ROOT(&engine->execlists.queue.rb_root));
	GEM_BUG_ON(list_empty(&request->sched.link));

	submit_queue(engine, rq_prio(request));

	spin_unlock_irqrestore(&engine->timeline.lock, flags);
}

static void __execlists_context_fini(struct intel_context *ce)
{
	intel_ring_put(ce->ring);

	GEM_BUG_ON(i915_gem_object_is_active(ce->state->obj));
	i915_gem_object_put(ce->state->obj);
}

static void execlists_context_destroy(struct kref *kref)
{
	struct intel_context *ce = container_of(kref, typeof(*ce), ref);

	GEM_BUG_ON(intel_context_is_pinned(ce));

	if (ce->state)
		__execlists_context_fini(ce);

	intel_context_free(ce);
}

<<<<<<< HEAD
=======
static int __context_pin(struct i915_vma *vma)
{
	unsigned int flags;
	int err;

	flags = PIN_GLOBAL | PIN_HIGH;
	flags |= PIN_OFFSET_BIAS | i915_ggtt_pin_bias(vma);

	err = i915_vma_pin(vma, 0, 0, flags);
	if (err)
		return err;

	vma->obj->pin_global++;
	vma->obj->mm.dirty = true;

	return 0;
}

static void __context_unpin(struct i915_vma *vma)
{
	vma->obj->pin_global--;
	__i915_vma_unpin(vma);
}

>>>>>>> a01b2c6f
static void execlists_context_unpin(struct intel_context *ce)
{
	struct intel_engine_cs *engine;

	/*
	 * The tasklet may still be using a pointer to our state, via an
	 * old request. However, since we know we only unpin the context
	 * on retirement of the following request, we know that the last
	 * request referencing us will have had a completion CS interrupt.
	 * If we see that it is still active, it means that the tasklet hasn't
	 * had the chance to run yet; let it run before we teardown the
	 * reference it may use.
	 */
	engine = READ_ONCE(ce->active);
	if (unlikely(engine)) {
		unsigned long flags;

		spin_lock_irqsave(&engine->timeline.lock, flags);
		process_csb(engine);
		spin_unlock_irqrestore(&engine->timeline.lock, flags);

		GEM_BUG_ON(READ_ONCE(ce->active));
	}

	i915_gem_context_unpin_hw_id(ce->gem_context);

	intel_ring_unpin(ce->ring);

	i915_gem_object_unpin_map(ce->state->obj);
<<<<<<< HEAD
	i915_vma_unpin(ce->state);
}

static int __context_pin(struct i915_vma *vma)
{
	unsigned int flags;
	int err;

	/*
	 * Clear this page out of any CPU caches for coherent swap-in/out.
	 * We only want to do this on the first bind so that we do not stall
	 * on an active context (which by nature is already on the GPU).
	 */
	if (!(vma->flags & I915_VMA_GLOBAL_BIND)) {
		err = i915_gem_object_set_to_wc_domain(vma->obj, true);
		if (err)
			return err;
	}

	flags = PIN_GLOBAL | PIN_HIGH;
	flags |= PIN_OFFSET_BIAS | i915_ggtt_pin_bias(vma);

	return i915_vma_pin(vma, 0, 0, flags);
=======
	__context_unpin(ce->state);
>>>>>>> a01b2c6f
}

static void
__execlists_update_reg_state(struct intel_context *ce,
			     struct intel_engine_cs *engine)
{
	struct intel_ring *ring = ce->ring;
	u32 *regs = ce->lrc_reg_state;

	GEM_BUG_ON(!intel_ring_offset_valid(ring, ring->head));
	GEM_BUG_ON(!intel_ring_offset_valid(ring, ring->tail));

	regs[CTX_RING_BUFFER_START + 1] = i915_ggtt_offset(ring->vma);
	regs[CTX_RING_HEAD + 1] = ring->head;
	regs[CTX_RING_TAIL + 1] = ring->tail;

	/* RPCS */
	if (engine->class == RENDER_CLASS)
		regs[CTX_R_PWR_CLK_STATE + 1] =
			gen8_make_rpcs(engine->i915, &ce->sseu);
}

static int
__execlists_context_pin(struct intel_context *ce,
			struct intel_engine_cs *engine)
{
	void *vaddr;
	int ret;

	GEM_BUG_ON(!ce->gem_context->ppgtt);

	ret = execlists_context_deferred_alloc(ce, engine);
	if (ret)
		goto err;
	GEM_BUG_ON(!ce->state);

	ret = __context_pin(ce->state);
	if (ret)
		goto err;

	vaddr = i915_gem_object_pin_map(ce->state->obj,
					i915_coherent_map_type(engine->i915) |
					I915_MAP_OVERRIDE);
	if (IS_ERR(vaddr)) {
		ret = PTR_ERR(vaddr);
		goto unpin_vma;
	}

	ret = intel_ring_pin(ce->ring);
	if (ret)
		goto unpin_map;

	ret = i915_gem_context_pin_hw_id(ce->gem_context);
	if (ret)
		goto unpin_ring;

	ce->lrc_desc = lrc_descriptor(ce, engine);
	ce->lrc_reg_state = vaddr + LRC_STATE_PN * PAGE_SIZE;
	__execlists_update_reg_state(ce, engine);

<<<<<<< HEAD
	ce->state->obj->pin_global++;
=======
>>>>>>> a01b2c6f
	return 0;

unpin_ring:
	intel_ring_unpin(ce->ring);
unpin_map:
	i915_gem_object_unpin_map(ce->state->obj);
unpin_vma:
	__context_unpin(ce->state);
err:
	return ret;
}

static int execlists_context_pin(struct intel_context *ce)
{
	return __execlists_context_pin(ce, ce->engine);
}

static const struct intel_context_ops execlists_context_ops = {
	.pin = execlists_context_pin,
	.unpin = execlists_context_unpin,
	.destroy = execlists_context_destroy,
};

static int gen8_emit_init_breadcrumb(struct i915_request *rq)
{
	u32 *cs;

	GEM_BUG_ON(!rq->timeline->has_initial_breadcrumb);

	cs = intel_ring_begin(rq, 6);
	if (IS_ERR(cs))
		return PTR_ERR(cs);

	/*
	 * Check if we have been preempted before we even get started.
	 *
	 * After this point i915_request_started() reports true, even if
	 * we get preempted and so are no longer running.
	 */
	*cs++ = MI_ARB_CHECK;
	*cs++ = MI_NOOP;

	*cs++ = MI_STORE_DWORD_IMM_GEN4 | MI_USE_GGTT;
	*cs++ = rq->timeline->hwsp_offset;
	*cs++ = 0;
	*cs++ = rq->fence.seqno - 1;

	intel_ring_advance(rq, cs);

	/* Record the updated position of the request's payload */
	rq->infix = intel_ring_offset(rq, cs);

	return 0;
}

static int emit_pdps(struct i915_request *rq)
{
	const struct intel_engine_cs * const engine = rq->engine;
	struct i915_hw_ppgtt * const ppgtt = rq->gem_context->ppgtt;
	int err, i;
	u32 *cs;

	GEM_BUG_ON(intel_vgpu_active(rq->i915));

	/*
	 * Beware ye of the dragons, this sequence is magic!
	 *
	 * Small changes to this sequence can cause anything from
	 * GPU hangs to forcewake errors and machine lockups!
	 */

	/* Flush any residual operations from the context load */
	err = engine->emit_flush(rq, EMIT_FLUSH);
	if (err)
		return err;

	/* Magic required to prevent forcewake errors! */
	err = engine->emit_flush(rq, EMIT_INVALIDATE);
	if (err)
		return err;

	cs = intel_ring_begin(rq, 4 * GEN8_3LVL_PDPES + 2);
	if (IS_ERR(cs))
		return PTR_ERR(cs);

	/* Ensure the LRI have landed before we invalidate & continue */
	*cs++ = MI_LOAD_REGISTER_IMM(2 * GEN8_3LVL_PDPES) | MI_LRI_FORCE_POSTED;
	for (i = GEN8_3LVL_PDPES; i--; ) {
		const dma_addr_t pd_daddr = i915_page_dir_dma_addr(ppgtt, i);

		*cs++ = i915_mmio_reg_offset(GEN8_RING_PDP_UDW(engine, i));
		*cs++ = upper_32_bits(pd_daddr);
		*cs++ = i915_mmio_reg_offset(GEN8_RING_PDP_LDW(engine, i));
		*cs++ = lower_32_bits(pd_daddr);
	}
	*cs++ = MI_NOOP;

	intel_ring_advance(rq, cs);

	/* Be doubly sure the LRI have landed before proceeding */
	err = engine->emit_flush(rq, EMIT_FLUSH);
	if (err)
		return err;

	/* Re-invalidate the TLB for luck */
	return engine->emit_flush(rq, EMIT_INVALIDATE);
}

static int execlists_request_alloc(struct i915_request *request)
{
	int ret;

	GEM_BUG_ON(!intel_context_is_pinned(request->hw_context));

	/*
	 * Flush enough space to reduce the likelihood of waiting after
	 * we start building the request - in which case we will just
	 * have to repeat work.
	 */
	request->reserved_space += EXECLISTS_REQUEST_SIZE;

	/*
	 * Note that after this point, we have committed to using
	 * this request as it is being used to both track the
	 * state of engine initialisation and liveness of the
	 * golden renderstate above. Think twice before you try
	 * to cancel/unwind this request now.
	 */

	/* Unconditionally invalidate GPU caches and TLBs. */
	if (i915_vm_is_4lvl(&request->gem_context->ppgtt->vm))
		ret = request->engine->emit_flush(request, EMIT_INVALIDATE);
	else
		ret = emit_pdps(request);
	if (ret)
		return ret;

	request->reserved_space -= EXECLISTS_REQUEST_SIZE;
	return 0;
}

/*
 * In this WA we need to set GEN8_L3SQCREG4[21:21] and reset it after
 * PIPE_CONTROL instruction. This is required for the flush to happen correctly
 * but there is a slight complication as this is applied in WA batch where the
 * values are only initialized once so we cannot take register value at the
 * beginning and reuse it further; hence we save its value to memory, upload a
 * constant value with bit21 set and then we restore it back with the saved value.
 * To simplify the WA, a constant value is formed by using the default value
 * of this register. This shouldn't be a problem because we are only modifying
 * it for a short period and this batch in non-premptible. We can ofcourse
 * use additional instructions that read the actual value of the register
 * at that time and set our bit of interest but it makes the WA complicated.
 *
 * This WA is also required for Gen9 so extracting as a function avoids
 * code duplication.
 */
static u32 *
gen8_emit_flush_coherentl3_wa(struct intel_engine_cs *engine, u32 *batch)
{
	/* NB no one else is allowed to scribble over scratch + 256! */
	*batch++ = MI_STORE_REGISTER_MEM_GEN8 | MI_SRM_LRM_GLOBAL_GTT;
	*batch++ = i915_mmio_reg_offset(GEN8_L3SQCREG4);
	*batch++ = i915_scratch_offset(engine->i915) + 256;
	*batch++ = 0;

	*batch++ = MI_LOAD_REGISTER_IMM(1);
	*batch++ = i915_mmio_reg_offset(GEN8_L3SQCREG4);
	*batch++ = 0x40400000 | GEN8_LQSC_FLUSH_COHERENT_LINES;

	batch = gen8_emit_pipe_control(batch,
				       PIPE_CONTROL_CS_STALL |
				       PIPE_CONTROL_DC_FLUSH_ENABLE,
				       0);

	*batch++ = MI_LOAD_REGISTER_MEM_GEN8 | MI_SRM_LRM_GLOBAL_GTT;
	*batch++ = i915_mmio_reg_offset(GEN8_L3SQCREG4);
	*batch++ = i915_scratch_offset(engine->i915) + 256;
	*batch++ = 0;

	return batch;
}

/*
 * Typically we only have one indirect_ctx and per_ctx batch buffer which are
 * initialized at the beginning and shared across all contexts but this field
 * helps us to have multiple batches at different offsets and select them based
 * on a criteria. At the moment this batch always start at the beginning of the page
 * and at this point we don't have multiple wa_ctx batch buffers.
 *
 * The number of WA applied are not known at the beginning; we use this field
 * to return the no of DWORDS written.
 *
 * It is to be noted that this batch does not contain MI_BATCH_BUFFER_END
 * so it adds NOOPs as padding to make it cacheline aligned.
 * MI_BATCH_BUFFER_END will be added to perctx batch and both of them together
 * makes a complete batch buffer.
 */
static u32 *gen8_init_indirectctx_bb(struct intel_engine_cs *engine, u32 *batch)
{
	/* WaDisableCtxRestoreArbitration:bdw,chv */
	*batch++ = MI_ARB_ON_OFF | MI_ARB_DISABLE;

	/* WaFlushCoherentL3CacheLinesAtContextSwitch:bdw */
	if (IS_BROADWELL(engine->i915))
		batch = gen8_emit_flush_coherentl3_wa(engine, batch);

	/* WaClearSlmSpaceAtContextSwitch:bdw,chv */
	/* Actual scratch location is at 128 bytes offset */
	batch = gen8_emit_pipe_control(batch,
				       PIPE_CONTROL_FLUSH_L3 |
				       PIPE_CONTROL_GLOBAL_GTT_IVB |
				       PIPE_CONTROL_CS_STALL |
				       PIPE_CONTROL_QW_WRITE,
				       i915_scratch_offset(engine->i915) +
				       2 * CACHELINE_BYTES);

	*batch++ = MI_ARB_ON_OFF | MI_ARB_ENABLE;

	/* Pad to end of cacheline */
	while ((unsigned long)batch % CACHELINE_BYTES)
		*batch++ = MI_NOOP;

	/*
	 * MI_BATCH_BUFFER_END is not required in Indirect ctx BB because
	 * execution depends on the length specified in terms of cache lines
	 * in the register CTX_RCS_INDIRECT_CTX
	 */

	return batch;
}

struct lri {
	i915_reg_t reg;
	u32 value;
};

static u32 *emit_lri(u32 *batch, const struct lri *lri, unsigned int count)
{
	GEM_BUG_ON(!count || count > 63);

	*batch++ = MI_LOAD_REGISTER_IMM(count);
	do {
		*batch++ = i915_mmio_reg_offset(lri->reg);
		*batch++ = lri->value;
	} while (lri++, --count);
	*batch++ = MI_NOOP;

	return batch;
}

static u32 *gen9_init_indirectctx_bb(struct intel_engine_cs *engine, u32 *batch)
{
	static const struct lri lri[] = {
		/* WaDisableGatherAtSetShaderCommonSlice:skl,bxt,kbl,glk */
		{
			COMMON_SLICE_CHICKEN2,
			__MASKED_FIELD(GEN9_DISABLE_GATHER_AT_SET_SHADER_COMMON_SLICE,
				       0),
		},

		/* BSpec: 11391 */
		{
			FF_SLICE_CHICKEN,
			__MASKED_FIELD(FF_SLICE_CHICKEN_CL_PROVOKING_VERTEX_FIX,
				       FF_SLICE_CHICKEN_CL_PROVOKING_VERTEX_FIX),
		},

		/* BSpec: 11299 */
		{
			_3D_CHICKEN3,
			__MASKED_FIELD(_3D_CHICKEN_SF_PROVOKING_VERTEX_FIX,
				       _3D_CHICKEN_SF_PROVOKING_VERTEX_FIX),
		}
	};

	*batch++ = MI_ARB_ON_OFF | MI_ARB_DISABLE;

	/* WaFlushCoherentL3CacheLinesAtContextSwitch:skl,bxt,glk */
	batch = gen8_emit_flush_coherentl3_wa(engine, batch);

	batch = emit_lri(batch, lri, ARRAY_SIZE(lri));

	/* WaMediaPoolStateCmdInWABB:bxt,glk */
	if (HAS_POOLED_EU(engine->i915)) {
		/*
		 * EU pool configuration is setup along with golden context
		 * during context initialization. This value depends on
		 * device type (2x6 or 3x6) and needs to be updated based
		 * on which subslice is disabled especially for 2x6
		 * devices, however it is safe to load default
		 * configuration of 3x6 device instead of masking off
		 * corresponding bits because HW ignores bits of a disabled
		 * subslice and drops down to appropriate config. Please
		 * see render_state_setup() in i915_gem_render_state.c for
		 * possible configurations, to avoid duplication they are
		 * not shown here again.
		 */
		*batch++ = GEN9_MEDIA_POOL_STATE;
		*batch++ = GEN9_MEDIA_POOL_ENABLE;
		*batch++ = 0x00777000;
		*batch++ = 0;
		*batch++ = 0;
		*batch++ = 0;
	}

	*batch++ = MI_ARB_ON_OFF | MI_ARB_ENABLE;

	/* Pad to end of cacheline */
	while ((unsigned long)batch % CACHELINE_BYTES)
		*batch++ = MI_NOOP;

	return batch;
}

static u32 *
gen10_init_indirectctx_bb(struct intel_engine_cs *engine, u32 *batch)
{
	int i;

	/*
	 * WaPipeControlBefore3DStateSamplePattern: cnl
	 *
	 * Ensure the engine is idle prior to programming a
	 * 3DSTATE_SAMPLE_PATTERN during a context restore.
	 */
	batch = gen8_emit_pipe_control(batch,
				       PIPE_CONTROL_CS_STALL,
				       0);
	/*
	 * WaPipeControlBefore3DStateSamplePattern says we need 4 dwords for
	 * the PIPE_CONTROL followed by 12 dwords of 0x0, so 16 dwords in
	 * total. However, a PIPE_CONTROL is 6 dwords long, not 4, which is
	 * confusing. Since gen8_emit_pipe_control() already advances the
	 * batch by 6 dwords, we advance the other 10 here, completing a
	 * cacheline. It's not clear if the workaround requires this padding
	 * before other commands, or if it's just the regular padding we would
	 * already have for the workaround bb, so leave it here for now.
	 */
	for (i = 0; i < 10; i++)
		*batch++ = MI_NOOP;

	/* Pad to end of cacheline */
	while ((unsigned long)batch % CACHELINE_BYTES)
		*batch++ = MI_NOOP;

	return batch;
}

#define CTX_WA_BB_OBJ_SIZE (PAGE_SIZE)

static int lrc_setup_wa_ctx(struct intel_engine_cs *engine)
{
	struct drm_i915_gem_object *obj;
	struct i915_vma *vma;
	int err;

	obj = i915_gem_object_create(engine->i915, CTX_WA_BB_OBJ_SIZE);
	if (IS_ERR(obj))
		return PTR_ERR(obj);

	vma = i915_vma_instance(obj, &engine->i915->ggtt.vm, NULL);
	if (IS_ERR(vma)) {
		err = PTR_ERR(vma);
		goto err;
	}

	err = i915_vma_pin(vma, 0, 0, PIN_GLOBAL | PIN_HIGH);
	if (err)
		goto err;

	engine->wa_ctx.vma = vma;
	return 0;

err:
	i915_gem_object_put(obj);
	return err;
}

static void lrc_destroy_wa_ctx(struct intel_engine_cs *engine)
{
	i915_vma_unpin_and_release(&engine->wa_ctx.vma, 0);
}

typedef u32 *(*wa_bb_func_t)(struct intel_engine_cs *engine, u32 *batch);

static int intel_init_workaround_bb(struct intel_engine_cs *engine)
{
	struct i915_ctx_workarounds *wa_ctx = &engine->wa_ctx;
	struct i915_wa_ctx_bb *wa_bb[2] = { &wa_ctx->indirect_ctx,
					    &wa_ctx->per_ctx };
	wa_bb_func_t wa_bb_fn[2];
	struct page *page;
	void *batch, *batch_ptr;
	unsigned int i;
	int ret;

	if (GEM_DEBUG_WARN_ON(engine->id != RCS0))
		return -EINVAL;

	switch (INTEL_GEN(engine->i915)) {
	case 11:
		return 0;
	case 10:
		wa_bb_fn[0] = gen10_init_indirectctx_bb;
		wa_bb_fn[1] = NULL;
		break;
	case 9:
		wa_bb_fn[0] = gen9_init_indirectctx_bb;
		wa_bb_fn[1] = NULL;
		break;
	case 8:
		wa_bb_fn[0] = gen8_init_indirectctx_bb;
		wa_bb_fn[1] = NULL;
		break;
	default:
		MISSING_CASE(INTEL_GEN(engine->i915));
		return 0;
	}

	ret = lrc_setup_wa_ctx(engine);
	if (ret) {
		DRM_DEBUG_DRIVER("Failed to setup context WA page: %d\n", ret);
		return ret;
	}

	page = i915_gem_object_get_dirty_page(wa_ctx->vma->obj, 0);
	batch = batch_ptr = kmap_atomic(page);

	/*
	 * Emit the two workaround batch buffers, recording the offset from the
	 * start of the workaround batch buffer object for each and their
	 * respective sizes.
	 */
	for (i = 0; i < ARRAY_SIZE(wa_bb_fn); i++) {
		wa_bb[i]->offset = batch_ptr - batch;
		if (GEM_DEBUG_WARN_ON(!IS_ALIGNED(wa_bb[i]->offset,
						  CACHELINE_BYTES))) {
			ret = -EINVAL;
			break;
		}
		if (wa_bb_fn[i])
			batch_ptr = wa_bb_fn[i](engine, batch_ptr);
		wa_bb[i]->size = batch_ptr - (batch + wa_bb[i]->offset);
	}

	BUG_ON(batch_ptr - batch > CTX_WA_BB_OBJ_SIZE);

	kunmap_atomic(batch);
	if (ret)
		lrc_destroy_wa_ctx(engine);

	return ret;
}

static void enable_execlists(struct intel_engine_cs *engine)
{
	struct drm_i915_private *dev_priv = engine->i915;

	intel_engine_set_hwsp_writemask(engine, ~0u); /* HWSTAM */

	/*
	 * Make sure we're not enabling the new 12-deep CSB
	 * FIFO as that requires a slightly updated handling
	 * in the ctx switch irq. Since we're currently only
	 * using only 2 elements of the enhanced execlists the
	 * deeper FIFO it's not needed and it's not worth adding
	 * more statements to the irq handler to support it.
	 */
	if (INTEL_GEN(dev_priv) >= 11)
		I915_WRITE(RING_MODE_GEN7(engine),
			   _MASKED_BIT_DISABLE(GEN11_GFX_DISABLE_LEGACY_MODE));
	else
		I915_WRITE(RING_MODE_GEN7(engine),
			   _MASKED_BIT_ENABLE(GFX_RUN_LIST_ENABLE));

	I915_WRITE(RING_MI_MODE(engine->mmio_base),
		   _MASKED_BIT_DISABLE(STOP_RING));

	I915_WRITE(RING_HWS_PGA(engine->mmio_base),
		   i915_ggtt_offset(engine->status_page.vma));
	POSTING_READ(RING_HWS_PGA(engine->mmio_base));
}

static bool unexpected_starting_state(struct intel_engine_cs *engine)
{
	struct drm_i915_private *dev_priv = engine->i915;
	bool unexpected = false;

	if (I915_READ(RING_MI_MODE(engine->mmio_base)) & STOP_RING) {
		DRM_DEBUG_DRIVER("STOP_RING still set in RING_MI_MODE\n");
		unexpected = true;
	}

	return unexpected;
}

static int gen8_init_common_ring(struct intel_engine_cs *engine)
{
	intel_engine_apply_workarounds(engine);
	intel_engine_apply_whitelist(engine);

	intel_mocs_init_engine(engine);

	intel_engine_reset_breadcrumbs(engine);

	if (GEM_SHOW_DEBUG() && unexpected_starting_state(engine)) {
		struct drm_printer p = drm_debug_printer(__func__);

		intel_engine_dump(engine, &p, NULL);
	}

	enable_execlists(engine);

	return 0;
}

static void execlists_reset_prepare(struct intel_engine_cs *engine)
{
	struct intel_engine_execlists * const execlists = &engine->execlists;
	unsigned long flags;

	GEM_TRACE("%s: depth<-%d\n", engine->name,
		  atomic_read(&execlists->tasklet.count));

	/*
	 * Prevent request submission to the hardware until we have
	 * completed the reset in i915_gem_reset_finish(). If a request
	 * is completed by one engine, it may then queue a request
	 * to a second via its execlists->tasklet *just* as we are
	 * calling engine->init_hw() and also writing the ELSP.
	 * Turning off the execlists->tasklet until the reset is over
	 * prevents the race.
	 */
	__tasklet_disable_sync_once(&execlists->tasklet);
	GEM_BUG_ON(!reset_in_progress(execlists));

	intel_engine_stop_cs(engine);

	/* And flush any current direct submission. */
	spin_lock_irqsave(&engine->timeline.lock, flags);
	process_csb(engine); /* drain preemption events */
	spin_unlock_irqrestore(&engine->timeline.lock, flags);
}

static bool lrc_regs_ok(const struct i915_request *rq)
{
	const struct intel_ring *ring = rq->ring;
	const u32 *regs = rq->hw_context->lrc_reg_state;

	/* Quick spot check for the common signs of context corruption */

	if (regs[CTX_RING_BUFFER_CONTROL + 1] !=
	    (RING_CTL_SIZE(ring->size) | RING_VALID))
		return false;

	if (regs[CTX_RING_BUFFER_START + 1] != i915_ggtt_offset(ring->vma))
		return false;

	return true;
}

static void execlists_reset(struct intel_engine_cs *engine, bool stalled)
{
	struct intel_engine_execlists * const execlists = &engine->execlists;
	struct i915_request *rq;
	unsigned long flags;
	u32 *regs;

	spin_lock_irqsave(&engine->timeline.lock, flags);

	/*
	 * Catch up with any missed context-switch interrupts.
	 *
	 * Ideally we would just read the remaining CSB entries now that we
	 * know the gpu is idle. However, the CSB registers are sometimes^W
	 * often trashed across a GPU reset! Instead we have to rely on
	 * guessing the missed context-switch events by looking at what
	 * requests were completed.
	 */
	execlists_cancel_port_requests(execlists);

	/* Push back any incomplete requests for replay after the reset. */
	rq = __unwind_incomplete_requests(engine);

	/* Following the reset, we need to reload the CSB read/write pointers */
	reset_csb_pointers(&engine->execlists);

	if (!rq)
		goto out_unlock;

	/*
	 * If this request hasn't started yet, e.g. it is waiting on a
	 * semaphore, we need to avoid skipping the request or else we
	 * break the signaling chain. However, if the context is corrupt
	 * the request will not restart and we will be stuck with a wedged
	 * device. It is quite often the case that if we issue a reset
	 * while the GPU is loading the context image, that the context
	 * image becomes corrupt.
	 *
	 * Otherwise, if we have not started yet, the request should replay
	 * perfectly and we do not need to flag the result as being erroneous.
	 */
	if (!i915_request_started(rq) && lrc_regs_ok(rq))
		goto out_unlock;

	/*
	 * If the request was innocent, we leave the request in the ELSP
	 * and will try to replay it on restarting. The context image may
	 * have been corrupted by the reset, in which case we may have
	 * to service a new GPU hang, but more likely we can continue on
	 * without impact.
	 *
	 * If the request was guilty, we presume the context is corrupt
	 * and have to at least restore the RING register in the context
	 * image back to the expected values to skip over the guilty request.
	 */
	i915_reset_request(rq, stalled);
	if (!stalled && lrc_regs_ok(rq))
		goto out_unlock;

	/*
	 * We want a simple context + ring to execute the breadcrumb update.
	 * We cannot rely on the context being intact across the GPU hang,
	 * so clear it and rebuild just what we need for the breadcrumb.
	 * All pending requests for this context will be zapped, and any
	 * future request will be after userspace has had the opportunity
	 * to recreate its own state.
	 */
	regs = rq->hw_context->lrc_reg_state;
	if (engine->pinned_default_state) {
		memcpy(regs, /* skip restoring the vanilla PPHWSP */
		       engine->pinned_default_state + LRC_STATE_PN * PAGE_SIZE,
		       engine->context_size - PAGE_SIZE);
	}

	/* Rerun the request; its payload has been neutered (if guilty). */
	rq->ring->head = intel_ring_wrap(rq->ring, rq->head);
	intel_ring_update_space(rq->ring);

	execlists_init_reg_state(regs, rq->hw_context, engine, rq->ring);
	__execlists_update_reg_state(rq->hw_context, engine);

out_unlock:
	spin_unlock_irqrestore(&engine->timeline.lock, flags);
}

static void execlists_reset_finish(struct intel_engine_cs *engine)
{
	struct intel_engine_execlists * const execlists = &engine->execlists;

	/*
	 * After a GPU reset, we may have requests to replay. Do so now while
	 * we still have the forcewake to be sure that the GPU is not allowed
	 * to sleep before we restart and reload a context.
	 */
	GEM_BUG_ON(!reset_in_progress(execlists));
	if (!RB_EMPTY_ROOT(&execlists->queue.rb_root))
		execlists->tasklet.func(execlists->tasklet.data);

	if (__tasklet_enable(&execlists->tasklet))
		/* And kick in case we missed a new request submission. */
		tasklet_hi_schedule(&execlists->tasklet);
	GEM_TRACE("%s: depth->%d\n", engine->name,
		  atomic_read(&execlists->tasklet.count));
}

static int gen8_emit_bb_start(struct i915_request *rq,
			      u64 offset, u32 len,
			      const unsigned int flags)
{
	u32 *cs;

	cs = intel_ring_begin(rq, 6);
	if (IS_ERR(cs))
		return PTR_ERR(cs);

	/*
	 * WaDisableCtxRestoreArbitration:bdw,chv
	 *
	 * We don't need to perform MI_ARB_ENABLE as often as we do (in
	 * particular all the gen that do not need the w/a at all!), if we
	 * took care to make sure that on every switch into this context
	 * (both ordinary and for preemption) that arbitrartion was enabled
	 * we would be fine. However, there doesn't seem to be a downside to
	 * being paranoid and making sure it is set before each batch and
	 * every context-switch.
	 *
	 * Note that if we fail to enable arbitration before the request
	 * is complete, then we do not see the context-switch interrupt and
	 * the engine hangs (with RING_HEAD == RING_TAIL).
	 *
	 * That satisfies both the GPGPU w/a and our heavy-handed paranoia.
	 */
	*cs++ = MI_ARB_ON_OFF | MI_ARB_ENABLE;

	/* FIXME(BDW): Address space and security selectors. */
	*cs++ = MI_BATCH_BUFFER_START_GEN8 |
		(flags & I915_DISPATCH_SECURE ? 0 : BIT(8));
	*cs++ = lower_32_bits(offset);
	*cs++ = upper_32_bits(offset);

	*cs++ = MI_ARB_ON_OFF | MI_ARB_DISABLE;
	*cs++ = MI_NOOP;

	intel_ring_advance(rq, cs);

	return 0;
}

static void gen8_logical_ring_enable_irq(struct intel_engine_cs *engine)
{
	ENGINE_WRITE(engine, RING_IMR,
		     ~(engine->irq_enable_mask | engine->irq_keep_mask));
	ENGINE_POSTING_READ(engine, RING_IMR);
}

static void gen8_logical_ring_disable_irq(struct intel_engine_cs *engine)
{
	ENGINE_WRITE(engine, RING_IMR, ~engine->irq_keep_mask);
}

static int gen8_emit_flush(struct i915_request *request, u32 mode)
{
	u32 cmd, *cs;

	cs = intel_ring_begin(request, 4);
	if (IS_ERR(cs))
		return PTR_ERR(cs);

	cmd = MI_FLUSH_DW + 1;

	/* We always require a command barrier so that subsequent
	 * commands, such as breadcrumb interrupts, are strictly ordered
	 * wrt the contents of the write cache being flushed to memory
	 * (and thus being coherent from the CPU).
	 */
	cmd |= MI_FLUSH_DW_STORE_INDEX | MI_FLUSH_DW_OP_STOREDW;

	if (mode & EMIT_INVALIDATE) {
		cmd |= MI_INVALIDATE_TLB;
		if (request->engine->class == VIDEO_DECODE_CLASS)
			cmd |= MI_INVALIDATE_BSD;
	}

	*cs++ = cmd;
	*cs++ = I915_GEM_HWS_SCRATCH_ADDR | MI_FLUSH_DW_USE_GTT;
	*cs++ = 0; /* upper addr */
	*cs++ = 0; /* value */
	intel_ring_advance(request, cs);

	return 0;
}

static int gen8_emit_flush_render(struct i915_request *request,
				  u32 mode)
{
	struct intel_engine_cs *engine = request->engine;
	u32 scratch_addr =
		i915_scratch_offset(engine->i915) + 2 * CACHELINE_BYTES;
	bool vf_flush_wa = false, dc_flush_wa = false;
	u32 *cs, flags = 0;
	int len;

	flags |= PIPE_CONTROL_CS_STALL;

	if (mode & EMIT_FLUSH) {
		flags |= PIPE_CONTROL_RENDER_TARGET_CACHE_FLUSH;
		flags |= PIPE_CONTROL_DEPTH_CACHE_FLUSH;
		flags |= PIPE_CONTROL_DC_FLUSH_ENABLE;
		flags |= PIPE_CONTROL_FLUSH_ENABLE;
	}

	if (mode & EMIT_INVALIDATE) {
		flags |= PIPE_CONTROL_TLB_INVALIDATE;
		flags |= PIPE_CONTROL_INSTRUCTION_CACHE_INVALIDATE;
		flags |= PIPE_CONTROL_TEXTURE_CACHE_INVALIDATE;
		flags |= PIPE_CONTROL_VF_CACHE_INVALIDATE;
		flags |= PIPE_CONTROL_CONST_CACHE_INVALIDATE;
		flags |= PIPE_CONTROL_STATE_CACHE_INVALIDATE;
		flags |= PIPE_CONTROL_QW_WRITE;
		flags |= PIPE_CONTROL_GLOBAL_GTT_IVB;

		/*
		 * On GEN9: before VF_CACHE_INVALIDATE we need to emit a NULL
		 * pipe control.
		 */
		if (IS_GEN(request->i915, 9))
			vf_flush_wa = true;

		/* WaForGAMHang:kbl */
		if (IS_KBL_REVID(request->i915, 0, KBL_REVID_B0))
			dc_flush_wa = true;
	}

	len = 6;

	if (vf_flush_wa)
		len += 6;

	if (dc_flush_wa)
		len += 12;

	cs = intel_ring_begin(request, len);
	if (IS_ERR(cs))
		return PTR_ERR(cs);

	if (vf_flush_wa)
		cs = gen8_emit_pipe_control(cs, 0, 0);

	if (dc_flush_wa)
		cs = gen8_emit_pipe_control(cs, PIPE_CONTROL_DC_FLUSH_ENABLE,
					    0);

	cs = gen8_emit_pipe_control(cs, flags, scratch_addr);

	if (dc_flush_wa)
		cs = gen8_emit_pipe_control(cs, PIPE_CONTROL_CS_STALL, 0);

	intel_ring_advance(request, cs);

	return 0;
}

/*
 * Reserve space for 2 NOOPs at the end of each request to be
 * used as a workaround for not being allowed to do lite
 * restore with HEAD==TAIL (WaIdleLiteRestore).
 */
static u32 *gen8_emit_wa_tail(struct i915_request *request, u32 *cs)
{
	/* Ensure there's always at least one preemption point per-request. */
	*cs++ = MI_ARB_CHECK;
	*cs++ = MI_NOOP;
	request->wa_tail = intel_ring_offset(request, cs);

	return cs;
}

static u32 *gen8_emit_fini_breadcrumb(struct i915_request *request, u32 *cs)
{
	cs = gen8_emit_ggtt_write(cs,
				  request->fence.seqno,
				  request->timeline->hwsp_offset,
				  0);

	cs = gen8_emit_ggtt_write(cs,
				  intel_engine_next_hangcheck_seqno(request->engine),
				  I915_GEM_HWS_HANGCHECK_ADDR,
				  MI_FLUSH_DW_STORE_INDEX);


	*cs++ = MI_USER_INTERRUPT;
	*cs++ = MI_ARB_ON_OFF | MI_ARB_ENABLE;

	request->tail = intel_ring_offset(request, cs);
	assert_ring_tail_valid(request->ring, request->tail);

	return gen8_emit_wa_tail(request, cs);
}

static u32 *gen8_emit_fini_breadcrumb_rcs(struct i915_request *request, u32 *cs)
{
	cs = gen8_emit_ggtt_write_rcs(cs,
				      request->fence.seqno,
				      request->timeline->hwsp_offset,
				      PIPE_CONTROL_RENDER_TARGET_CACHE_FLUSH |
				      PIPE_CONTROL_DEPTH_CACHE_FLUSH |
				      PIPE_CONTROL_DC_FLUSH_ENABLE |
				      PIPE_CONTROL_FLUSH_ENABLE |
				      PIPE_CONTROL_CS_STALL);

	cs = gen8_emit_ggtt_write_rcs(cs,
				      intel_engine_next_hangcheck_seqno(request->engine),
				      I915_GEM_HWS_HANGCHECK_ADDR,
				      PIPE_CONTROL_STORE_DATA_INDEX);

	*cs++ = MI_USER_INTERRUPT;
	*cs++ = MI_ARB_ON_OFF | MI_ARB_ENABLE;

	request->tail = intel_ring_offset(request, cs);
	assert_ring_tail_valid(request->ring, request->tail);

	return gen8_emit_wa_tail(request, cs);
}

static int gen8_init_rcs_context(struct i915_request *rq)
{
	int ret;

	ret = intel_engine_emit_ctx_wa(rq);
	if (ret)
		return ret;

	ret = intel_rcs_context_init_mocs(rq);
	/*
	 * Failing to program the MOCS is non-fatal.The system will not
	 * run at peak performance. So generate an error and carry on.
	 */
	if (ret)
		DRM_ERROR("MOCS failed to program: expect performance issues.\n");

	return i915_gem_render_state_emit(rq);
}

/**
 * intel_logical_ring_cleanup() - deallocate the Engine Command Streamer
 * @engine: Engine Command Streamer.
 */
void intel_logical_ring_cleanup(struct intel_engine_cs *engine)
{
	struct drm_i915_private *dev_priv;

	/*
	 * Tasklet cannot be active at this point due intel_mark_active/idle
	 * so this is just for documentation.
	 */
	if (WARN_ON(test_bit(TASKLET_STATE_SCHED,
			     &engine->execlists.tasklet.state)))
		tasklet_kill(&engine->execlists.tasklet);

	dev_priv = engine->i915;

	if (engine->buffer) {
		WARN_ON((ENGINE_READ(engine, RING_MI_MODE) & MODE_IDLE) == 0);
	}

	if (engine->cleanup)
		engine->cleanup(engine);

	intel_engine_cleanup_common(engine);

	lrc_destroy_wa_ctx(engine);

	engine->i915 = NULL;
	dev_priv->engine[engine->id] = NULL;
	kfree(engine);
}

void intel_execlists_set_default_submission(struct intel_engine_cs *engine)
{
	engine->submit_request = execlists_submit_request;
	engine->cancel_requests = execlists_cancel_requests;
	engine->schedule = i915_schedule;
	engine->execlists.tasklet.func = execlists_submission_tasklet;

	engine->reset.prepare = execlists_reset_prepare;

	engine->park = NULL;
	engine->unpark = NULL;

	engine->flags |= I915_ENGINE_HAS_SEMAPHORES;
	engine->flags |= I915_ENGINE_SUPPORTS_STATS;
<<<<<<< HEAD
=======
	if (!intel_vgpu_active(engine->i915))
		engine->flags |= I915_ENGINE_HAS_SEMAPHORES;
>>>>>>> a01b2c6f
	if (engine->preempt_context)
		engine->flags |= I915_ENGINE_HAS_PREEMPTION;
}

static void
logical_ring_default_vfuncs(struct intel_engine_cs *engine)
{
	/* Default vfuncs which can be overriden by each engine. */
	engine->init_hw = gen8_init_common_ring;

	engine->reset.prepare = execlists_reset_prepare;
	engine->reset.reset = execlists_reset;
	engine->reset.finish = execlists_reset_finish;

	engine->cops = &execlists_context_ops;
	engine->request_alloc = execlists_request_alloc;

	engine->emit_flush = gen8_emit_flush;
	engine->emit_init_breadcrumb = gen8_emit_init_breadcrumb;
	engine->emit_fini_breadcrumb = gen8_emit_fini_breadcrumb;

	engine->set_default_submission = intel_execlists_set_default_submission;

	if (INTEL_GEN(engine->i915) < 11) {
		engine->irq_enable = gen8_logical_ring_enable_irq;
		engine->irq_disable = gen8_logical_ring_disable_irq;
	} else {
		/*
		 * TODO: On Gen11 interrupt masks need to be clear
		 * to allow C6 entry. Keep interrupts enabled at
		 * and take the hit of generating extra interrupts
		 * until a more refined solution exists.
		 */
	}
	engine->emit_bb_start = gen8_emit_bb_start;
}

static inline void
logical_ring_default_irqs(struct intel_engine_cs *engine)
{
	unsigned int shift = 0;

	if (INTEL_GEN(engine->i915) < 11) {
		const u8 irq_shifts[] = {
			[RCS0]  = GEN8_RCS_IRQ_SHIFT,
			[BCS0]  = GEN8_BCS_IRQ_SHIFT,
			[VCS0]  = GEN8_VCS0_IRQ_SHIFT,
			[VCS1]  = GEN8_VCS1_IRQ_SHIFT,
			[VECS0] = GEN8_VECS_IRQ_SHIFT,
		};

		shift = irq_shifts[engine->id];
	}

	engine->irq_enable_mask = GT_RENDER_USER_INTERRUPT << shift;
	engine->irq_keep_mask = GT_CONTEXT_SWITCH_INTERRUPT << shift;
}

static int
logical_ring_setup(struct intel_engine_cs *engine)
{
	int err;

	err = intel_engine_setup_common(engine);
	if (err)
		return err;

	/* Intentionally left blank. */
	engine->buffer = NULL;

	tasklet_init(&engine->execlists.tasklet,
		     execlists_submission_tasklet, (unsigned long)engine);

	logical_ring_default_vfuncs(engine);
	logical_ring_default_irqs(engine);

	return 0;
}

static int logical_ring_init(struct intel_engine_cs *engine)
{
	struct drm_i915_private *i915 = engine->i915;
	struct intel_engine_execlists * const execlists = &engine->execlists;
	u32 base = engine->mmio_base;
	int ret;

	ret = intel_engine_init_common(engine);
	if (ret)
		return ret;

	intel_engine_init_workarounds(engine);

	if (HAS_LOGICAL_RING_ELSQ(i915)) {
		execlists->submit_reg = i915->uncore.regs +
			i915_mmio_reg_offset(RING_EXECLIST_SQ_CONTENTS(base));
		execlists->ctrl_reg = i915->uncore.regs +
			i915_mmio_reg_offset(RING_EXECLIST_CONTROL(base));
	} else {
		execlists->submit_reg = i915->uncore.regs +
			i915_mmio_reg_offset(RING_ELSP(base));
	}

	execlists->preempt_complete_status = ~0u;
	if (engine->preempt_context)
		execlists->preempt_complete_status =
			upper_32_bits(engine->preempt_context->lrc_desc);

	execlists->csb_status =
		&engine->status_page.addr[I915_HWS_CSB_BUF0_INDEX];

	execlists->csb_write =
		&engine->status_page.addr[intel_hws_csb_write_index(i915)];

	reset_csb_pointers(execlists);

	return 0;
}

int logical_render_ring_init(struct intel_engine_cs *engine)
{
	int ret;

	ret = logical_ring_setup(engine);
	if (ret)
		return ret;

	/* Override some for render ring. */
	engine->init_context = gen8_init_rcs_context;
	engine->emit_flush = gen8_emit_flush_render;
	engine->emit_fini_breadcrumb = gen8_emit_fini_breadcrumb_rcs;

	ret = logical_ring_init(engine);
	if (ret)
		return ret;

	ret = intel_init_workaround_bb(engine);
	if (ret) {
		/*
		 * We continue even if we fail to initialize WA batch
		 * because we only expect rare glitches but nothing
		 * critical to prevent us from using GPU
		 */
		DRM_ERROR("WA batch buffer initialization failed: %d\n",
			  ret);
	}

	intel_engine_init_whitelist(engine);

	return 0;
}

int logical_xcs_ring_init(struct intel_engine_cs *engine)
{
	int err;

	err = logical_ring_setup(engine);
	if (err)
		return err;

	return logical_ring_init(engine);
}

u32 gen8_make_rpcs(struct drm_i915_private *i915, struct intel_sseu *req_sseu)
{
	const struct sseu_dev_info *sseu = &RUNTIME_INFO(i915)->sseu;
	bool subslice_pg = sseu->has_subslice_pg;
	struct intel_sseu ctx_sseu;
	u8 slices, subslices;
	u32 rpcs = 0;

	/*
	 * No explicit RPCS request is needed to ensure full
	 * slice/subslice/EU enablement prior to Gen9.
	*/
	if (INTEL_GEN(i915) < 9)
		return 0;

	/*
	 * If i915/perf is active, we want a stable powergating configuration
	 * on the system.
	 *
	 * We could choose full enablement, but on ICL we know there are use
	 * cases which disable slices for functional, apart for performance
	 * reasons. So in this case we select a known stable subset.
	 */
	if (!i915->perf.oa.exclusive_stream) {
		ctx_sseu = *req_sseu;
	} else {
		ctx_sseu = intel_device_default_sseu(i915);

		if (IS_GEN(i915, 11)) {
			/*
			 * We only need subslice count so it doesn't matter
			 * which ones we select - just turn off low bits in the
			 * amount of half of all available subslices per slice.
			 */
			ctx_sseu.subslice_mask =
				~(~0 << (hweight8(ctx_sseu.subslice_mask) / 2));
			ctx_sseu.slice_mask = 0x1;
		}
	}

	slices = hweight8(ctx_sseu.slice_mask);
	subslices = hweight8(ctx_sseu.subslice_mask);

	/*
	 * Since the SScount bitfield in GEN8_R_PWR_CLK_STATE is only three bits
	 * wide and Icelake has up to eight subslices, specfial programming is
	 * needed in order to correctly enable all subslices.
	 *
	 * According to documentation software must consider the configuration
	 * as 2x4x8 and hardware will translate this to 1x8x8.
	 *
	 * Furthemore, even though SScount is three bits, maximum documented
	 * value for it is four. From this some rules/restrictions follow:
	 *
	 * 1.
	 * If enabled subslice count is greater than four, two whole slices must
	 * be enabled instead.
	 *
	 * 2.
	 * When more than one slice is enabled, hardware ignores the subslice
	 * count altogether.
	 *
	 * From these restrictions it follows that it is not possible to enable
	 * a count of subslices between the SScount maximum of four restriction,
	 * and the maximum available number on a particular SKU. Either all
	 * subslices are enabled, or a count between one and four on the first
	 * slice.
	 */
	if (IS_GEN(i915, 11) &&
	    slices == 1 &&
	    subslices > min_t(u8, 4, hweight8(sseu->subslice_mask[0]) / 2)) {
		GEM_BUG_ON(subslices & 1);

		subslice_pg = false;
		slices *= 2;
	}

	/*
	 * Starting in Gen9, render power gating can leave
	 * slice/subslice/EU in a partially enabled state. We
	 * must make an explicit request through RPCS for full
	 * enablement.
	*/
	if (sseu->has_slice_pg) {
		u32 mask, val = slices;

		if (INTEL_GEN(i915) >= 11) {
			mask = GEN11_RPCS_S_CNT_MASK;
			val <<= GEN11_RPCS_S_CNT_SHIFT;
		} else {
			mask = GEN8_RPCS_S_CNT_MASK;
			val <<= GEN8_RPCS_S_CNT_SHIFT;
		}

		GEM_BUG_ON(val & ~mask);
		val &= mask;

		rpcs |= GEN8_RPCS_ENABLE | GEN8_RPCS_S_CNT_ENABLE | val;
	}

	if (subslice_pg) {
		u32 val = subslices;

		val <<= GEN8_RPCS_SS_CNT_SHIFT;

		GEM_BUG_ON(val & ~GEN8_RPCS_SS_CNT_MASK);
		val &= GEN8_RPCS_SS_CNT_MASK;

		rpcs |= GEN8_RPCS_ENABLE | GEN8_RPCS_SS_CNT_ENABLE | val;
	}

	if (sseu->has_eu_pg) {
		u32 val;

		val = ctx_sseu.min_eus_per_subslice << GEN8_RPCS_EU_MIN_SHIFT;
		GEM_BUG_ON(val & ~GEN8_RPCS_EU_MIN_MASK);
		val &= GEN8_RPCS_EU_MIN_MASK;

		rpcs |= val;

		val = ctx_sseu.max_eus_per_subslice << GEN8_RPCS_EU_MAX_SHIFT;
		GEM_BUG_ON(val & ~GEN8_RPCS_EU_MAX_MASK);
		val &= GEN8_RPCS_EU_MAX_MASK;

		rpcs |= val;

		rpcs |= GEN8_RPCS_ENABLE;
	}

	return rpcs;
}

static u32 intel_lr_indirect_ctx_offset(struct intel_engine_cs *engine)
{
	u32 indirect_ctx_offset;

	switch (INTEL_GEN(engine->i915)) {
	default:
		MISSING_CASE(INTEL_GEN(engine->i915));
		/* fall through */
	case 11:
		indirect_ctx_offset =
			GEN11_CTX_RCS_INDIRECT_CTX_OFFSET_DEFAULT;
		break;
	case 10:
		indirect_ctx_offset =
			GEN10_CTX_RCS_INDIRECT_CTX_OFFSET_DEFAULT;
		break;
	case 9:
		indirect_ctx_offset =
			GEN9_CTX_RCS_INDIRECT_CTX_OFFSET_DEFAULT;
		break;
	case 8:
		indirect_ctx_offset =
			GEN8_CTX_RCS_INDIRECT_CTX_OFFSET_DEFAULT;
		break;
	}

	return indirect_ctx_offset;
}

static void execlists_init_reg_state(u32 *regs,
				     struct intel_context *ce,
				     struct intel_engine_cs *engine,
				     struct intel_ring *ring)
{
	struct i915_hw_ppgtt *ppgtt = ce->gem_context->ppgtt;
	bool rcs = engine->class == RENDER_CLASS;
	u32 base = engine->mmio_base;

	/* A context is actually a big batch buffer with several
	 * MI_LOAD_REGISTER_IMM commands followed by (reg, value) pairs. The
	 * values we are setting here are only for the first context restore:
	 * on a subsequent save, the GPU will recreate this batchbuffer with new
	 * values (including all the missing MI_LOAD_REGISTER_IMM commands that
	 * we are not initializing here).
	 */
	regs[CTX_LRI_HEADER_0] = MI_LOAD_REGISTER_IMM(rcs ? 14 : 11) |
				 MI_LRI_FORCE_POSTED;

	CTX_REG(regs, CTX_CONTEXT_CONTROL, RING_CONTEXT_CONTROL(base),
		_MASKED_BIT_DISABLE(CTX_CTRL_ENGINE_CTX_RESTORE_INHIBIT) |
		_MASKED_BIT_ENABLE(CTX_CTRL_INHIBIT_SYN_CTX_SWITCH));
	if (INTEL_GEN(engine->i915) < 11) {
		regs[CTX_CONTEXT_CONTROL + 1] |=
			_MASKED_BIT_DISABLE(CTX_CTRL_ENGINE_CTX_SAVE_INHIBIT |
					    CTX_CTRL_RS_CTX_ENABLE);
	}
	CTX_REG(regs, CTX_RING_HEAD, RING_HEAD(base), 0);
	CTX_REG(regs, CTX_RING_TAIL, RING_TAIL(base), 0);
	CTX_REG(regs, CTX_RING_BUFFER_START, RING_START(base), 0);
	CTX_REG(regs, CTX_RING_BUFFER_CONTROL, RING_CTL(base),
		RING_CTL_SIZE(ring->size) | RING_VALID);
	CTX_REG(regs, CTX_BB_HEAD_U, RING_BBADDR_UDW(base), 0);
	CTX_REG(regs, CTX_BB_HEAD_L, RING_BBADDR(base), 0);
	CTX_REG(regs, CTX_BB_STATE, RING_BBSTATE(base), RING_BB_PPGTT);
	CTX_REG(regs, CTX_SECOND_BB_HEAD_U, RING_SBBADDR_UDW(base), 0);
	CTX_REG(regs, CTX_SECOND_BB_HEAD_L, RING_SBBADDR(base), 0);
	CTX_REG(regs, CTX_SECOND_BB_STATE, RING_SBBSTATE(base), 0);
	if (rcs) {
		struct i915_ctx_workarounds *wa_ctx = &engine->wa_ctx;

		CTX_REG(regs, CTX_RCS_INDIRECT_CTX, RING_INDIRECT_CTX(base), 0);
		CTX_REG(regs, CTX_RCS_INDIRECT_CTX_OFFSET,
			RING_INDIRECT_CTX_OFFSET(base), 0);
		if (wa_ctx->indirect_ctx.size) {
			u32 ggtt_offset = i915_ggtt_offset(wa_ctx->vma);

			regs[CTX_RCS_INDIRECT_CTX + 1] =
				(ggtt_offset + wa_ctx->indirect_ctx.offset) |
				(wa_ctx->indirect_ctx.size / CACHELINE_BYTES);

			regs[CTX_RCS_INDIRECT_CTX_OFFSET + 1] =
				intel_lr_indirect_ctx_offset(engine) << 6;
		}

		CTX_REG(regs, CTX_BB_PER_CTX_PTR, RING_BB_PER_CTX_PTR(base), 0);
		if (wa_ctx->per_ctx.size) {
			u32 ggtt_offset = i915_ggtt_offset(wa_ctx->vma);

			regs[CTX_BB_PER_CTX_PTR + 1] =
				(ggtt_offset + wa_ctx->per_ctx.offset) | 0x01;
		}
	}

	regs[CTX_LRI_HEADER_1] = MI_LOAD_REGISTER_IMM(9) | MI_LRI_FORCE_POSTED;

	CTX_REG(regs, CTX_CTX_TIMESTAMP, RING_CTX_TIMESTAMP(base), 0);
	/* PDP values well be assigned later if needed */
	CTX_REG(regs, CTX_PDP3_UDW, GEN8_RING_PDP_UDW(engine, 3), 0);
	CTX_REG(regs, CTX_PDP3_LDW, GEN8_RING_PDP_LDW(engine, 3), 0);
	CTX_REG(regs, CTX_PDP2_UDW, GEN8_RING_PDP_UDW(engine, 2), 0);
	CTX_REG(regs, CTX_PDP2_LDW, GEN8_RING_PDP_LDW(engine, 2), 0);
	CTX_REG(regs, CTX_PDP1_UDW, GEN8_RING_PDP_UDW(engine, 1), 0);
	CTX_REG(regs, CTX_PDP1_LDW, GEN8_RING_PDP_LDW(engine, 1), 0);
	CTX_REG(regs, CTX_PDP0_UDW, GEN8_RING_PDP_UDW(engine, 0), 0);
	CTX_REG(regs, CTX_PDP0_LDW, GEN8_RING_PDP_LDW(engine, 0), 0);

	if (i915_vm_is_4lvl(&ppgtt->vm)) {
		/* 64b PPGTT (48bit canonical)
		 * PDP0_DESCRIPTOR contains the base address to PML4 and
		 * other PDP Descriptors are ignored.
		 */
		ASSIGN_CTX_PML4(ppgtt, regs);
	} else {
		ASSIGN_CTX_PDP(ppgtt, regs, 3);
		ASSIGN_CTX_PDP(ppgtt, regs, 2);
		ASSIGN_CTX_PDP(ppgtt, regs, 1);
		ASSIGN_CTX_PDP(ppgtt, regs, 0);
	}

	if (rcs) {
		regs[CTX_LRI_HEADER_2] = MI_LOAD_REGISTER_IMM(1);
		CTX_REG(regs, CTX_R_PWR_CLK_STATE, GEN8_R_PWR_CLK_STATE, 0);

		i915_oa_init_reg_state(engine, ce, regs);
	}

	regs[CTX_END] = MI_BATCH_BUFFER_END;
	if (INTEL_GEN(engine->i915) >= 10)
		regs[CTX_END] |= BIT(0);
}

static int
populate_lr_context(struct intel_context *ce,
		    struct drm_i915_gem_object *ctx_obj,
		    struct intel_engine_cs *engine,
		    struct intel_ring *ring)
{
	void *vaddr;
	u32 *regs;
	int ret;

	vaddr = i915_gem_object_pin_map(ctx_obj, I915_MAP_WB);
	if (IS_ERR(vaddr)) {
		ret = PTR_ERR(vaddr);
		DRM_DEBUG_DRIVER("Could not map object pages! (%d)\n", ret);
		return ret;
	}

	if (engine->default_state) {
		/*
		 * We only want to copy over the template context state;
		 * skipping over the headers reserved for GuC communication,
		 * leaving those as zero.
		 */
		const unsigned long start = LRC_HEADER_PAGES * PAGE_SIZE;
		void *defaults;

		defaults = i915_gem_object_pin_map(engine->default_state,
						   I915_MAP_WB);
		if (IS_ERR(defaults)) {
			ret = PTR_ERR(defaults);
			goto err_unpin_ctx;
		}

		memcpy(vaddr + start, defaults + start, engine->context_size);
		i915_gem_object_unpin_map(engine->default_state);
	}

	/* The second page of the context object contains some fields which must
	 * be set up prior to the first execution. */
	regs = vaddr + LRC_STATE_PN * PAGE_SIZE;
	execlists_init_reg_state(regs, ce, engine, ring);
	if (!engine->default_state)
		regs[CTX_CONTEXT_CONTROL + 1] |=
			_MASKED_BIT_ENABLE(CTX_CTRL_ENGINE_CTX_RESTORE_INHIBIT);
	if (ce->gem_context == engine->i915->preempt_context &&
	    INTEL_GEN(engine->i915) < 11)
		regs[CTX_CONTEXT_CONTROL + 1] |=
			_MASKED_BIT_ENABLE(CTX_CTRL_ENGINE_CTX_RESTORE_INHIBIT |
					   CTX_CTRL_ENGINE_CTX_SAVE_INHIBIT);

	ret = 0;
err_unpin_ctx:
	__i915_gem_object_flush_map(ctx_obj,
				    LRC_HEADER_PAGES * PAGE_SIZE,
				    engine->context_size);
	i915_gem_object_unpin_map(ctx_obj);
	return ret;
}

static struct i915_timeline *get_timeline(struct i915_gem_context *ctx)
{
<<<<<<< HEAD
	return i915_timeline_create(ctx->i915, ctx->name, NULL);
=======
	if (ctx->timeline)
		return i915_timeline_get(ctx->timeline);
	else
		return i915_timeline_create(ctx->i915, NULL);
>>>>>>> a01b2c6f
}

static int execlists_context_deferred_alloc(struct intel_context *ce,
					    struct intel_engine_cs *engine)
{
	struct drm_i915_gem_object *ctx_obj;
	struct i915_vma *vma;
	u32 context_size;
	struct intel_ring *ring;
	struct i915_timeline *timeline;
	int ret;

	if (ce->state)
		return 0;

	context_size = round_up(engine->context_size, I915_GTT_PAGE_SIZE);

	/*
	 * Before the actual start of the context image, we insert a few pages
	 * for our own use and for sharing with the GuC.
	 */
	context_size += LRC_HEADER_PAGES * PAGE_SIZE;

	ctx_obj = i915_gem_object_create(engine->i915, context_size);
	if (IS_ERR(ctx_obj))
		return PTR_ERR(ctx_obj);

	vma = i915_vma_instance(ctx_obj, &engine->i915->ggtt.vm, NULL);
	if (IS_ERR(vma)) {
		ret = PTR_ERR(vma);
		goto error_deref_obj;
	}

	timeline = get_timeline(ce->gem_context);
	if (IS_ERR(timeline)) {
		ret = PTR_ERR(timeline);
		goto error_deref_obj;
	}

	ring = intel_engine_create_ring(engine,
					timeline,
					ce->gem_context->ring_size);
	i915_timeline_put(timeline);
	if (IS_ERR(ring)) {
		ret = PTR_ERR(ring);
		goto error_deref_obj;
	}

	ret = populate_lr_context(ce, ctx_obj, engine, ring);
	if (ret) {
		DRM_DEBUG_DRIVER("Failed to populate LRC: %d\n", ret);
		goto error_ring_free;
	}

	ce->ring = ring;
	ce->state = vma;

	return 0;

error_ring_free:
	intel_ring_put(ring);
error_deref_obj:
	i915_gem_object_put(ctx_obj);
	return ret;
}

void intel_lr_context_resume(struct drm_i915_private *i915)
{
	struct i915_gem_context *ctx;
	struct intel_context *ce;

	/*
	 * Because we emit WA_TAIL_DWORDS there may be a disparity
	 * between our bookkeeping in ce->ring->head and ce->ring->tail and
	 * that stored in context. As we only write new commands from
	 * ce->ring->tail onwards, everything before that is junk. If the GPU
	 * starts reading from its RING_HEAD from the context, it may try to
	 * execute that junk and die.
	 *
	 * So to avoid that we reset the context images upon resume. For
	 * simplicity, we just zero everything out.
	 */
	list_for_each_entry(ctx, &i915->contexts.list, link) {
		list_for_each_entry(ce, &ctx->active_engines, active_link) {
			GEM_BUG_ON(!ce->ring);
			intel_ring_reset(ce->ring, 0);
			__execlists_update_reg_state(ce, ce->engine);
		}
	}
}

void intel_execlists_show_requests(struct intel_engine_cs *engine,
				   struct drm_printer *m,
				   void (*show_request)(struct drm_printer *m,
							struct i915_request *rq,
							const char *prefix),
				   unsigned int max)
{
	const struct intel_engine_execlists *execlists = &engine->execlists;
	struct i915_request *rq, *last;
	unsigned long flags;
	unsigned int count;
	struct rb_node *rb;

	spin_lock_irqsave(&engine->timeline.lock, flags);

	last = NULL;
	count = 0;
	list_for_each_entry(rq, &engine->timeline.requests, link) {
		if (count++ < max - 1)
			show_request(m, rq, "\t\tE ");
		else
			last = rq;
	}
	if (last) {
		if (count > max) {
			drm_printf(m,
				   "\t\t...skipping %d executing requests...\n",
				   count - max);
		}
		show_request(m, last, "\t\tE ");
	}

	last = NULL;
	count = 0;
	if (execlists->queue_priority_hint != INT_MIN)
		drm_printf(m, "\t\tQueue priority hint: %d\n",
			   execlists->queue_priority_hint);
	for (rb = rb_first_cached(&execlists->queue); rb; rb = rb_next(rb)) {
		struct i915_priolist *p = rb_entry(rb, typeof(*p), node);
		int i;

		priolist_for_each_request(rq, p, i) {
			if (count++ < max - 1)
				show_request(m, rq, "\t\tQ ");
			else
				last = rq;
		}
	}
	if (last) {
		if (count > max) {
			drm_printf(m,
				   "\t\t...skipping %d queued requests...\n",
				   count - max);
		}
		show_request(m, last, "\t\tQ ");
	}

	spin_unlock_irqrestore(&engine->timeline.lock, flags);
}

#if IS_ENABLED(CONFIG_DRM_I915_SELFTEST)
#include "selftests/intel_lrc.c"
#endif<|MERGE_RESOLUTION|>--- conflicted
+++ resolved
@@ -1248,8 +1248,6 @@
 	intel_context_free(ce);
 }
 
-<<<<<<< HEAD
-=======
 static int __context_pin(struct i915_vma *vma)
 {
 	unsigned int flags;
@@ -1274,7 +1272,6 @@
 	__i915_vma_unpin(vma);
 }
 
->>>>>>> a01b2c6f
 static void execlists_context_unpin(struct intel_context *ce)
 {
 	struct intel_engine_cs *engine;
@@ -1304,33 +1301,7 @@
 	intel_ring_unpin(ce->ring);
 
 	i915_gem_object_unpin_map(ce->state->obj);
-<<<<<<< HEAD
-	i915_vma_unpin(ce->state);
-}
-
-static int __context_pin(struct i915_vma *vma)
-{
-	unsigned int flags;
-	int err;
-
-	/*
-	 * Clear this page out of any CPU caches for coherent swap-in/out.
-	 * We only want to do this on the first bind so that we do not stall
-	 * on an active context (which by nature is already on the GPU).
-	 */
-	if (!(vma->flags & I915_VMA_GLOBAL_BIND)) {
-		err = i915_gem_object_set_to_wc_domain(vma->obj, true);
-		if (err)
-			return err;
-	}
-
-	flags = PIN_GLOBAL | PIN_HIGH;
-	flags |= PIN_OFFSET_BIAS | i915_ggtt_pin_bias(vma);
-
-	return i915_vma_pin(vma, 0, 0, flags);
-=======
 	__context_unpin(ce->state);
->>>>>>> a01b2c6f
 }
 
 static void
@@ -1391,10 +1362,6 @@
 	ce->lrc_reg_state = vaddr + LRC_STATE_PN * PAGE_SIZE;
 	__execlists_update_reg_state(ce, engine);
 
-<<<<<<< HEAD
-	ce->state->obj->pin_global++;
-=======
->>>>>>> a01b2c6f
 	return 0;
 
 unpin_ring:
@@ -2346,13 +2313,9 @@
 	engine->park = NULL;
 	engine->unpark = NULL;
 
-	engine->flags |= I915_ENGINE_HAS_SEMAPHORES;
 	engine->flags |= I915_ENGINE_SUPPORTS_STATS;
-<<<<<<< HEAD
-=======
 	if (!intel_vgpu_active(engine->i915))
 		engine->flags |= I915_ENGINE_HAS_SEMAPHORES;
->>>>>>> a01b2c6f
 	if (engine->preempt_context)
 		engine->flags |= I915_ENGINE_HAS_PREEMPTION;
 }
@@ -2839,14 +2802,10 @@
 
 static struct i915_timeline *get_timeline(struct i915_gem_context *ctx)
 {
-<<<<<<< HEAD
-	return i915_timeline_create(ctx->i915, ctx->name, NULL);
-=======
 	if (ctx->timeline)
 		return i915_timeline_get(ctx->timeline);
 	else
 		return i915_timeline_create(ctx->i915, NULL);
->>>>>>> a01b2c6f
 }
 
 static int execlists_context_deferred_alloc(struct intel_context *ce,
