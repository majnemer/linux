--- conflicted
+++ resolved
@@ -452,13 +452,8 @@
 	return container_of(dev, struct firmware_priv, dev);
 }
 
-static void fw_load_abort(struct firmware_buf *buf)
-{
-<<<<<<< HEAD
-	list_del_init(&buf->pending_list);
-=======
-	struct firmware_buf *buf = fw_priv->buf;
-
+static void __fw_load_abort(struct firmware_buf *buf)
+{
 	/*
 	 * There is a small window in which user can write to 'loading'
 	 * between loading done and disappearance of 'loading'
@@ -466,9 +461,16 @@
 	if (test_bit(FW_STATUS_DONE, &buf->status))
 		return;
 
->>>>>>> 87597936
+	list_del_init(&buf->pending_list);
 	set_bit(FW_STATUS_ABORT, &buf->status);
 	complete_all(&buf->completion);
+}
+
+static void fw_load_abort(struct firmware_priv *fw_priv)
+{
+	struct firmware_buf *buf = fw_priv->buf;
+
+	__fw_load_abort(buf);
 
 	/* avoid user action after loading abort */
 	fw_priv->buf = NULL;
@@ -485,7 +487,7 @@
 {
 	mutex_lock(&fw_lock);
 	while (!list_empty(&pending_fw_head))
-		fw_load_abort(list_first_entry(&pending_fw_head,
+		__fw_load_abort(list_first_entry(&pending_fw_head,
 					       struct firmware_buf,
 					       pending_list));
 	mutex_unlock(&fw_lock);
@@ -655,7 +657,7 @@
 		dev_err(dev, "%s: unexpected value (%d)\n", __func__, loading);
 		/* fallthrough */
 	case -1:
-		fw_load_abort(fw_buf);
+		fw_load_abort(fw_priv);
 		break;
 	}
 out:
@@ -723,7 +725,7 @@
 		new_pages = kmalloc(new_array_size * sizeof(void *),
 				    GFP_KERNEL);
 		if (!new_pages) {
-			fw_load_abort(buf);
+			fw_load_abort(fw_priv);
 			return -ENOMEM;
 		}
 		memcpy(new_pages, buf->pages,
@@ -740,7 +742,7 @@
 			alloc_page(GFP_KERNEL | __GFP_HIGHMEM);
 
 		if (!buf->pages[buf->nr_pages]) {
-			fw_load_abort(buf);
+			fw_load_abort(fw_priv);
 			return -ENOMEM;
 		}
 		buf->nr_pages++;
@@ -820,15 +822,7 @@
 			struct firmware_priv, timeout_work.work);
 
 	mutex_lock(&fw_lock);
-<<<<<<< HEAD
-	if (test_bit(FW_STATUS_DONE, &(fw_priv->buf->status))) {
-		mutex_unlock(&fw_lock);
-		return;
-	}
-	fw_load_abort(fw_priv->buf);
-=======
 	fw_load_abort(fw_priv);
->>>>>>> 87597936
 	mutex_unlock(&fw_lock);
 }
 
@@ -944,7 +938,7 @@
 	mutex_lock(&fw_lock);
 	list_for_each_entry_safe(buf, next, &pending_fw_head, pending_list) {
 		if (!buf->need_uevent)
-			 fw_load_abort(buf);
+			 __fw_load_abort(buf);
 	}
 	mutex_unlock(&fw_lock);
 }
